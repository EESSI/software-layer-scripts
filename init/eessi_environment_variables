# this script is *sourced*, not executed, so can't rely on $0 to determine path to self
# $BASH_SOURCE points to correct path, see also http://mywiki.wooledge.org/BashFAQ/028
EESSI_INIT_DIR_PATH=$(dirname $(realpath $BASH_SOURCE))

function error() {
    echo -e "\e[31mERROR: $1\e[0m" >&2
    false
}

function show_msg {
  # only echo msg if EESSI_SILENT is unset
  msg=$1
  if [[ ! -v EESSI_SILENT ]]; then
    echo "$msg"
  fi
}

# set up minimal environment: $EESSI_PREFIX, $EESSI_VERSION, $EESSI_OS_TYPE, $EESSI_CPU_FAMILY, $EPREFIX
source $EESSI_INIT_DIR_PATH/minimal_eessi_env

if [ -d $EESSI_PREFIX ]; then
  show_msg "Found EESSI repo @ $EESSI_PREFIX!"

  export EESSI_EPREFIX=$EPREFIX
  if [ -d $EESSI_EPREFIX ]; then

    # determine subdirectory in software layer
    if [ "$EESSI_USE_ARCHDETECT" == "1" ]; then
      # if archdetect is enabled, use internal code
      all_cpupaths=$(${EESSI_INIT_DIR_PATH}/eessi_archdetect.sh -a cpupath)
      # iterate over colon-separated list verifying if the architecture is present
      #   under $EESSI_PREFIX/software/$EESSI_OS_TYPE; if so use the architecture as best match
      IFS=: read -r -a archs <<< "${all_cpupaths}"
      for arch in "${archs[@]}"; do
        if [ -d ${EESSI_PREFIX}/software/${EESSI_OS_TYPE}/${arch} ]; then
          export EESSI_SOFTWARE_SUBDIR=${arch}
          show_msg "archdetect says ${EESSI_SOFTWARE_SUBDIR}"
          break
        fi
      done
    elif [ "$EESSI_USE_ARCHSPEC" == "1" ]; then
      # note: eessi_software_subdir_for_host.py will pick up value from $EESSI_SOFTWARE_SUBDIR_OVERRIDE if it's defined!
      export EESSI_EPREFIX_PYTHON=$EESSI_EPREFIX/usr/bin/python3
      export EESSI_SOFTWARE_SUBDIR=$($EESSI_EPREFIX_PYTHON ${EESSI_INIT_DIR_PATH}/eessi_software_subdir_for_host.py $EESSI_PREFIX)
      show_msg "archspec says ${EESSI_SOFTWARE_SUBDIR}"
    else
      error "Don't know how to detect host CPU, giving up!"
    fi
    if [ ! -z $EESSI_SOFTWARE_SUBDIR ]; then

        show_msg "Using ${EESSI_SOFTWARE_SUBDIR} as software subdirectory."
        export EESSI_SOFTWARE_PATH=$EESSI_PREFIX/software/$EESSI_OS_TYPE/$EESSI_SOFTWARE_SUBDIR

        # Configure our LMOD
        export LMOD_CONFIG_DIR="$EESSI_SOFTWARE_PATH/.lmod"
        lmod_rc_file="$LMOD_CONFIG_DIR/lmodrc.lua"
        if [ -f $lmod_rc_file ]; then
          show_msg "Found Lmod configuration file at $lmod_rc_file"
        else
          error "Lmod configuration file not found at $lmod_rc_file"
        fi

        export LMOD_PACKAGE_PATH="$EESSI_SOFTWARE_PATH/.lmod"
        lmod_sitepackage_file="$LMOD_PACKAGE_PATH/SitePackage.lua"
        if [ -f $lmod_sitepackage_file ]; then
          show_msg "Found Lmod SitePackage.lua file at $lmod_sitepackage_file"
        else
          error "Lmod SitePackage.lua file not found at $lmod_sitepackage_file"
        fi
       
        if [ ! -z $EESSI_BASIC_ENV ]; then
          show_msg "Only setting up basic environment, so we're done"
        elif [ -d $EESSI_SOFTWARE_PATH ]; then
          # Allow for the use of a custom MNS
          if [ -z ${EESSI_CUSTOM_MODULEPATH+x} ]; then
            # EESSI_CUSTOM_MODULEPATH not set so we use our defaults

            # Allow for use of alternative module tree shipped with EESSI
            if [ -z ${EESSI_MODULE_SUBDIR+x} ]; then
              # EESSI_MODULE_SUBDIR not set
              EESSI_MODULE_SUBDIR="modules/all"
            fi
            EESSI_MODULEPATH=$EESSI_SOFTWARE_PATH/$EESSI_MODULE_SUBDIR
          else
            show_msg "Using defined environment variable \$EESSI_CUSTOM_MODULEPATH to set EESSI_MODULEPATH."
            EESSI_MODULEPATH=$EESSI_CUSTOM_MODULEPATH
          fi

          if [ -d $EESSI_MODULEPATH ]; then
            export EESSI_MODULEPATH=$EESSI_MODULEPATH
<<<<<<< HEAD
            echo "Using ${EESSI_MODULEPATH} as the directory to be added to MODULEPATH." >> $output
            export EESSI_SITE_MODULEPATH=${EESSI_MODULEPATH/versions/host_injections}
            echo "Using ${EESSI_SITE_MODULEPATH} as the site extension directory to be added to MODULEPATH." >> $output
            export EESSI_USER_MODULEPATH=${EESSI_MODULEPATH/${EESSI_CVMFS_REPO}/${HOME}\/eessi}
            echo "Using ${EESSI_USER_MODULEPATH} as the user extension directory to be added to MODULEPATH." >> $output
=======
            show_msg "Using ${EESSI_MODULEPATH} as the directory to be added to MODULEPATH."
>>>>>>> 27cb7c04
          else
            error "EESSI module path at $EESSI_MODULEPATH not found!"
            false
          fi


        else
          error "EESSI software layer at $EESSI_SOFTWARE_PATH not found!"
        fi
    else
        error "no value set for \$EESSI_SOFTWARE_SUBDIR"
    fi
  else
    error "Compatibility layer directory $EESSI_EPREFIX not found!"
  fi
else
  error "EESSI repository at $EESSI_PREFIX not found!"
fi<|MERGE_RESOLUTION|>--- conflicted
+++ resolved
@@ -88,15 +88,11 @@
 
           if [ -d $EESSI_MODULEPATH ]; then
             export EESSI_MODULEPATH=$EESSI_MODULEPATH
-<<<<<<< HEAD
-            echo "Using ${EESSI_MODULEPATH} as the directory to be added to MODULEPATH." >> $output
+            show_msg "Using ${EESSI_MODULEPATH} as the directory to be added to MODULEPATH."
             export EESSI_SITE_MODULEPATH=${EESSI_MODULEPATH/versions/host_injections}
-            echo "Using ${EESSI_SITE_MODULEPATH} as the site extension directory to be added to MODULEPATH." >> $output
+            show_msg "Using ${EESSI_SITE_MODULEPATH} as the site extension directory to be added to MODULEPATH."
             export EESSI_USER_MODULEPATH=${EESSI_MODULEPATH/${EESSI_CVMFS_REPO}/${HOME}\/eessi}
-            echo "Using ${EESSI_USER_MODULEPATH} as the user extension directory to be added to MODULEPATH." >> $output
-=======
-            show_msg "Using ${EESSI_MODULEPATH} as the directory to be added to MODULEPATH."
->>>>>>> 27cb7c04
+            show_msg "Using ${EESSI_USER_MODULEPATH} as the user extension directory to be added to MODULEPATH."
           else
             error "EESSI module path at $EESSI_MODULEPATH not found!"
             false
