--- conflicted
+++ resolved
@@ -85,7 +85,6 @@
             false
           fi
 
-<<<<<<< HEAD
           export LMOD_CONFIG_DIR="$EESSI_SOFTWARE_PATH/.lmod"
           lmod_rc_file="$LMOD_CONFIG_DIR/lmodrc.lua"
           if [ -f $lmod_rc_file ]; then
@@ -102,8 +101,6 @@
             error "Lmod SitePackage.lua file not found at $lmod_sitepackage_file"
           fi
 
-=======
->>>>>>> b8cc4829
         else
           error "EESSI software layer at $EESSI_SOFTWARE_PATH not found!"
         fi
