--- conflicted
+++ resolved
@@ -18,13 +18,8 @@
     steps:
       - name: Check out software-layer repository
         uses: actions/checkout@b4ffde65f46336ab88eb53be808477a3936bae11 # v4.1.1
-<<<<<<< HEAD
-
-      - name: Mount EESSI CernVM-FS pilot repository
-=======
-          
-      - name: Mount EESSI CernVM-FS repository
->>>>>>> 2dc460ba
+
+      - name: Mount EESSI CernVM-FS repository
         uses: cvmfs-contrib/github-action-cvmfs@55899ca74cf78ab874bdf47f5a804e47c198743c # v4.0
         with:
           cvmfs_config_package: https://github.com/EESSI/filesystem-layer/releases/download/latest/cvmfs-config-eessi_latest_all.deb
@@ -48,7 +43,7 @@
           env | grep LMOD
           module purge
           unset MODULEPATH
-    
+
       - name: Test for archdetect_cpu functionality with invalid path
         run: |
           # Initialise Lmod
@@ -87,13 +82,8 @@
     steps:
       - name: Check out software-layer repository
         uses: actions/checkout@b4ffde65f46336ab88eb53be808477a3936bae11 # v4.1.1
-<<<<<<< HEAD
-
-      - name: Mount EESSI CernVM-FS pilot repository
-=======
-          
-      - name: Mount EESSI CernVM-FS repository
->>>>>>> 2dc460ba
+
+      - name: Mount EESSI CernVM-FS repository
         uses: cvmfs-contrib/github-action-cvmfs@55899ca74cf78ab874bdf47f5a804e47c198743c # v4.0
         with:
           cvmfs_config_package: https://github.com/EESSI/filesystem-layer/releases/download/latest/cvmfs-config-eessi_latest_all.deb
