# documentation: https://help.github.com/en/articles/workflow-syntax-for-github-actions
name: Tests for eessi_archdetect.sh
on: [push, pull_request]
permissions:
  contents: read # to fetch code (actions/checkout)
jobs:
  build:
    runs-on: ubuntu-20.04
    strategy:
      matrix:
        proc_cpuinfo:
          - x86_64/intel/haswell/archspec-linux-E5-2680-v3
          - x86_64/intel/skylake_avx512/archspec-linux-6132
          - x86_64/amd/zen2/Azure-CentOS7-7V12
          - x86_64/amd/zen3/Azure-CentOS7-7V73X
<<<<<<< HEAD
          - x86_64/amd/zen4/Azure-Alma8-9V33X
          - x86_64/amd/zen4/Shinx-RHEL8-9654
=======
>>>>>>> fde05b20
          - aarch64/neoverse_n1/Azure-Ubuntu20-Altra
          - aarch64/neoverse_n1/AWS-awslinux-graviton2
          - aarch64/neoverse_v1/AWS-awslinux-graviton3
          # commented out since these targets are currently not supported in software.eessi.io repo
          # (and some tests assume that the corresponding subdirectory in software layer is there)
          # - ppc64le/power9le/unknown-power9le
      fail-fast: false
    steps:
    - name: checkout
      uses: actions/checkout@93ea575cb5d8a053eaa0ac8fa3b40d7e05a33cc8 # v3.1.0
<<<<<<< HEAD
    - name: Enable EESSI
      #uses: eessi/github-action-eessi@58b50fd2eead2162c2b9ac258d4fb60cc9f30503 # v2.0.13
      uses: eessi/github-action-eessi@v3
=======

    - name: Mount EESSI CernVM-FS pilot repository
      uses: cvmfs-contrib/github-action-cvmfs@d4641d0d591c9a5c3be23835ced2fb648b44c04b # v3.1
      with:
          cvmfs_config_package: https://github.com/EESSI/filesystem-layer/releases/download/latest/cvmfs-config-eessi_latest_all.deb
          cvmfs_http_proxy: DIRECT
          cvmfs_repositories: software.eessi.io

>>>>>>> fde05b20
    - name: test eessi_archdetect.sh
      run: |
          export EESSI_MACHINE_TYPE=${{matrix.proc_cpuinfo}}
          export EESSI_MACHINE_TYPE=${EESSI_MACHINE_TYPE%%/*}
          export EESSI_PROC_CPUINFO=./tests/archdetect/${{matrix.proc_cpuinfo}}.cpuinfo
          # check that printing of best match works correctly
          CPU_ARCH=$(./init/eessi_archdetect.sh cpupath)
          if [[ $CPU_ARCH == "$( cat ./tests/archdetect/${{matrix.proc_cpuinfo}}.output )" ]]; then
              echo "Test for ${{matrix.proc_cpuinfo}} PASSED: $CPU_ARCH"
          else
              echo "Test for ${{matrix.proc_cpuinfo}} FAILED: $CPU_ARCH" >&2
              exit 1
          fi
          # check that $EESSI_SOFTWARE_SUBDIR_OVERRIDE is honored
          export EESSI_SOFTWARE_SUBDIR_OVERRIDE='dummy/cpu'
          CPU_ARCH=$(./init/eessi_archdetect.sh cpupath)
          if [[ $CPU_ARCH == "${EESSI_SOFTWARE_SUBDIR_OVERRIDE}" ]]; then
              echo "Test for picking up on \$EESSI_SOFTWARE_SUBDIR_OVERRIDE PASSED"
          else
              echo "Test for picking up on \$EESSI_SOFTWARE_SUBDIR_OVERRIDE FAILED" >&2
              exit 1
          fi
          unset EESSI_SOFTWARE_SUBDIR_OVERRIDE
          # check that printing of all matches works correctly (-a option for cpupath action)
          CPU_ARCHES=$(./init/eessi_archdetect.sh -a cpupath)
          if [[ $CPU_ARCHES == "$( cat ./tests/archdetect/${{matrix.proc_cpuinfo}}.all.output )" ]]; then
              echo "Test for ${{matrix.proc_cpuinfo}} PASSED: $CPU_ARCHES"
          else
              echo "Test for ${{matrix.proc_cpuinfo}} FAILED: $CPU_ARCHES" >&2
              exit 1
          fi
          # Check all those architectures actually exist (if this EESSI version has been populated already)
          if [ -d ${EESSI_PREFIX}/software/linux ]; then
            for dir in $(echo "$CPU_ARCHES" | tr ':' '\n'); do
                # Search all EESSI versions as we may drop support at some point
                ls -d ${EESSI_PREFIX}/software/linux/${dir}
            done
          fi<|MERGE_RESOLUTION|>--- conflicted
+++ resolved
@@ -13,11 +13,8 @@
           - x86_64/intel/skylake_avx512/archspec-linux-6132
           - x86_64/amd/zen2/Azure-CentOS7-7V12
           - x86_64/amd/zen3/Azure-CentOS7-7V73X
-<<<<<<< HEAD
           - x86_64/amd/zen4/Azure-Alma8-9V33X
           - x86_64/amd/zen4/Shinx-RHEL8-9654
-=======
->>>>>>> fde05b20
           - aarch64/neoverse_n1/Azure-Ubuntu20-Altra
           - aarch64/neoverse_n1/AWS-awslinux-graviton2
           - aarch64/neoverse_v1/AWS-awslinux-graviton3
@@ -28,11 +25,6 @@
     steps:
     - name: checkout
       uses: actions/checkout@93ea575cb5d8a053eaa0ac8fa3b40d7e05a33cc8 # v3.1.0
-<<<<<<< HEAD
-    - name: Enable EESSI
-      #uses: eessi/github-action-eessi@58b50fd2eead2162c2b9ac258d4fb60cc9f30503 # v2.0.13
-      uses: eessi/github-action-eessi@v3
-=======
 
     - name: Mount EESSI CernVM-FS pilot repository
       uses: cvmfs-contrib/github-action-cvmfs@d4641d0d591c9a5c3be23835ced2fb648b44c04b # v3.1
@@ -41,7 +33,6 @@
           cvmfs_http_proxy: DIRECT
           cvmfs_repositories: software.eessi.io
 
->>>>>>> fde05b20
     - name: test eessi_archdetect.sh
       run: |
           export EESSI_MACHINE_TYPE=${{matrix.proc_cpuinfo}}
