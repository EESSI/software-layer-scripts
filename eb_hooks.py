# Hooks to customize how EasyBuild installs software in EESSI
# see https://docs.easybuild.io/en/latest/Hooks.html
import glob
import os
import re

import easybuild.tools.environment as env
from easybuild.easyblocks.generic.configuremake import obtain_config_guess
from easybuild.framework.easyconfig.constants import EASYCONFIG_CONSTANTS
from easybuild.tools.build_log import EasyBuildError, print_msg
from easybuild.tools.config import build_option, update_build_option
from easybuild.tools.filetools import apply_regex_substitutions, copy_file, remove_file, symlink, which
from easybuild.tools.run import run_cmd
from easybuild.tools.systemtools import AARCH64, POWER, X86_64, get_cpu_architecture, get_cpu_features
from easybuild.tools.toolchain.compiler import OPTARCH_GENERIC

# prefer importing LooseVersion from easybuild.tools, but fall back to distuils in case EasyBuild <= 4.7.0 is used
try:
    from easybuild.tools import LooseVersion
except ImportError:
    from distutils.version import LooseVersion


CPU_TARGET_NEOVERSE_N1 = 'aarch64/neoverse_n1'
CPU_TARGET_NEOVERSE_V1 = 'aarch64/neoverse_v1'
CPU_TARGET_AARCH64_GENERIC = 'aarch64/generic'
CPU_TARGET_A64FX = 'aarch64/a64fx'
CPU_TARGET_NVIDIA_GRACE = 'aarch64/nvidia/grace'

CPU_TARGET_SAPPHIRE_RAPIDS = 'x86_64/intel/sapphirerapids'
CPU_TARGET_ZEN4 = 'x86_64/amd/zen4'

EESSI_RPATH_OVERRIDE_ATTR = 'orig_rpath_override_dirs'
EESSI_MODULE_ONLY_ATTR = 'orig_module_only'
EESSI_FORCE_ATTR = 'orig_force'

SYSTEM = EASYCONFIG_CONSTANTS['SYSTEM'][0]

EESSI_INSTALLATION_REGEX = r"^/cvmfs/[^/]*.eessi.io/versions/"
HOST_INJECTIONS_LOCATION = "/cvmfs/software.eessi.io/host_injections/"

# Make sure a single environment variable name is used for this throughout the hooks
EESSI_IGNORE_ZEN4_GCC1220_ENVVAR="EESSI_IGNORE_LMOD_ERROR_ZEN4_GCC1220"

def is_gcccore_1220_based(**kwargs):
# ecname, ecversion, tcname, tcversion):
    """
    Checks if this easyconfig either _is_ or _uses_ a GCCcore-12.2.0 based toolchain.
    This function is, for example, used to generate errors in GCCcore-12.2.0 based modules for the zen4 architecture
    since zen4 is not fully supported with that toolchain.

    :param str ecname: Name of the software specified in the EasyConfig
    :param str ecversion: Version of the software specified in the EasyConfig
    :param str tcname: Toolchain name specified in the EasyConfig
    :param str tcversion: Toolchain version specified in the EasyConfig
    """
    ecname = kwargs.get('ecname', None)
    ecversion = kwargs.get('ecversion', None)
    tcname = kwargs.get('tcname', None)
    tcversion = kwargs.get('tcversion', None)

    gcccore_based_names = ['GCCcore', 'GCC']
    foss_based_names = ['gfbf', 'gompi', 'foss']
    return (
        (tcname in foss_based_names and tcversion == '2022b') or
        (tcname in gcccore_based_names and LooseVersion(tcversion) == LooseVersion('12.2.0')) or
        (ecname in foss_based_names and ecversion == '2022b') or
        (ecname in gcccore_based_names and LooseVersion(ecversion) == LooseVersion('12.2.0'))
    )


def get_eessi_envvar(eessi_envvar):
    """Get an EESSI environment variable from the environment"""

    eessi_envvar_value = os.getenv(eessi_envvar)
    if eessi_envvar_value is None:
        raise EasyBuildError("$%s is not defined!", eessi_envvar)

    return eessi_envvar_value


def get_rpath_override_dirs(software_name):
    # determine path to installations in software layer via $EESSI_SOFTWARE_PATH
    eessi_software_path = get_eessi_envvar('EESSI_SOFTWARE_PATH')

    # construct the rpath override directory stub
    rpath_injection_stub = os.path.join(
        # Make sure we are looking inside the `host_injections` directory
        eessi_software_path.replace('versions', 'host_injections', 1),
        # Add the subdirectory for the specific software
        'rpath_overrides',
        software_name,
        # We can't know the version, but this allows the use of a symlink
        # to facilitate version upgrades without removing files
        'system',
    )

    # Allow for libraries in lib or lib64
    rpath_injection_dirs = [os.path.join(rpath_injection_stub, x) for x in ('lib', 'lib64')]

    return rpath_injection_dirs


def parse_hook(ec, *args, **kwargs):
    """Main parse hook: trigger custom functions based on software name."""

    # determine path to Prefix installation in compat layer via $EPREFIX
    eprefix = get_eessi_envvar('EPREFIX')

    if ec.name in PARSE_HOOKS:
        PARSE_HOOKS[ec.name](ec, eprefix)

    # Always trigger this one, regardless of ec.name
    cpu_target = get_eessi_envvar('EESSI_SOFTWARE_SUBDIR')
    if cpu_target == CPU_TARGET_ZEN4:
        parse_hook_zen4_module_only(ec, eprefix)

    # inject the GPU property (if required)
    ec = inject_gpu_property(ec)


def post_ready_hook(self, *args, **kwargs):
    """
    Post-ready hook: limit parallellism for selected builds, because they require a lot of memory per used core.
    """
    # 'parallel' easyconfig parameter is set via EasyBlock.set_parallel in ready step based on available cores.
    # here we reduce parallellism to only use half of that for selected software,
    # to avoid failing builds/tests due to out-of-memory problems;
    memory_hungry_build = self.name in ['libxc', 'MBX', 'TensorFlow']
    # on A64FX systems, (HBM) memory is typically scarce, so we need to use fewer cores for some builds
    cpu_target = get_eessi_envvar('EESSI_SOFTWARE_SUBDIR')
    memory_hungry_build_a64fx = cpu_target == CPU_TARGET_A64FX and self.name in ['Qt5', 'ROOT']
    if memory_hungry_build or memory_hungry_build_a64fx:
        parallel = self.cfg['parallel']
        if parallel > 1:
            self.cfg['parallel'] = parallel // 2
            msg = "limiting parallelism to %s (was %s) for %s to avoid out-of-memory failures during building/testing"
            print_msg(msg % (self.cfg['parallel'], parallel, self.name), log=self.log)


def pre_prepare_hook(self, *args, **kwargs):
    """Main pre-prepare hook: trigger custom functions."""

    # Check if we have an MPI family in the toolchain (returns None if there is not)
    mpi_family = self.toolchain.mpi_family()

    # Inject an RPATH override for MPI (if needed)
    if mpi_family:
        # Get list of override directories
        mpi_rpath_override_dirs = get_rpath_override_dirs(mpi_family)

        # update the relevant option (but keep the original value so we can reset it later)
        if hasattr(self, EESSI_RPATH_OVERRIDE_ATTR):
            raise EasyBuildError("'self' already has attribute %s! Can't use pre_prepare hook.",
                                 EESSI_RPATH_OVERRIDE_ATTR)

        setattr(self, EESSI_RPATH_OVERRIDE_ATTR, build_option('rpath_override_dirs'))
        if getattr(self, EESSI_RPATH_OVERRIDE_ATTR):
            # self.EESSI_RPATH_OVERRIDE_ATTR is (already) a colon separated string, let's make it a list
            orig_rpath_override_dirs = [getattr(self, EESSI_RPATH_OVERRIDE_ATTR)]
            rpath_override_dirs = ':'.join(orig_rpath_override_dirs + mpi_rpath_override_dirs)
        else:
            rpath_override_dirs = ':'.join(mpi_rpath_override_dirs)
        update_build_option('rpath_override_dirs', rpath_override_dirs)
        print_msg("Updated rpath_override_dirs (to allow overriding MPI family %s): %s",
                  mpi_family, rpath_override_dirs)

    if self.name in PRE_PREPARE_HOOKS:
        PRE_PREPARE_HOOKS[self.name](self, *args, **kwargs)

    # Always trigger this one, regardless of ec.name
    cpu_target = get_eessi_envvar('EESSI_SOFTWARE_SUBDIR')
    if cpu_target == CPU_TARGET_ZEN4:
        pre_prepare_hook_ignore_zen4_gcccore1220_error(self, *args, **kwargs)


def post_prepare_hook_gcc_prefixed_ld_rpath_wrapper(self, *args, **kwargs):
    """
    Post-configure hook for GCCcore:
    - copy RPATH wrapper script for linker commands to also have a wrapper in
      place with system type prefix like 'x86_64-pc-linux-gnu'
    """
    if self.name == 'GCCcore':
        config_guess = obtain_config_guess()
        system_type, _ = run_cmd(config_guess, log_all=True)
        cmd_prefix = '%s-' % system_type.strip()
        for cmd in ('ld', 'ld.gold', 'ld.bfd'):
            wrapper = which(cmd)
            self.log.info("Path to %s wrapper: %s" % (cmd, wrapper))
            wrapper_dir = os.path.dirname(wrapper)
            prefix_wrapper = os.path.join(wrapper_dir, cmd_prefix + cmd)
            copy_file(wrapper, prefix_wrapper)
            self.log.info("Path to %s wrapper with '%s' prefix: %s" % (cmd, cmd_prefix, which(prefix_wrapper)))

            # we need to tweak the copied wrapper script, so that:
            regex_subs = [
                # - CMD in the script is set to the command name without prefix, because EasyBuild's rpath_args.py
                #   script that is used by the wrapper script only checks for 'ld', 'ld.gold', etc.
                #   when checking whether or not to use -Wl
                ('^CMD=.*', 'CMD=%s' % cmd),
                # - the path to the correct actual binary is logged and called
                ('/%s ' % cmd, '/%s ' % (cmd_prefix + cmd)),
            ]
            apply_regex_substitutions(prefix_wrapper, regex_subs)
    else:
        raise EasyBuildError("GCCcore-specific hook triggered for non-GCCcore easyconfig?!")


def post_prepare_hook(self, *args, **kwargs):
    """Main post-prepare hook: trigger custom functions."""

    if hasattr(self, EESSI_RPATH_OVERRIDE_ATTR):
        # Reset the value of 'rpath_override_dirs' now that we are finished with it
        update_build_option('rpath_override_dirs', getattr(self, EESSI_RPATH_OVERRIDE_ATTR))
        print_msg("Resetting rpath_override_dirs to original value: %s", getattr(self, EESSI_RPATH_OVERRIDE_ATTR))
        delattr(self, EESSI_RPATH_OVERRIDE_ATTR)

    if self.name in POST_PREPARE_HOOKS:
        POST_PREPARE_HOOKS[self.name](self, *args, **kwargs)

    # Always trigger this one, regardless of ec.name
    cpu_target = get_eessi_envvar('EESSI_SOFTWARE_SUBDIR')
    if cpu_target == CPU_TARGET_ZEN4:
        post_prepare_hook_ignore_zen4_gcccore1220_error(self, *args, **kwargs)


def parse_hook_casacore_disable_vectorize(ec, eprefix):
    """
    Disable 'vectorize' toolchain option for casacore 3.5.0 on aarch64/neoverse_v1
    Compiling casacore 3.5.0 with GCC 13.2.0 (foss-2023b) gives an error when building for aarch64/neoverse_v1.
    See also, https://github.com/EESSI/software-layer/pull/479
    """
    if ec.name == 'casacore':
        tcname, tcversion = ec['toolchain']['name'], ec['toolchain']['version']
        if (
            LooseVersion(ec.version) == LooseVersion('3.5.0') and
            tcname == 'foss' and tcversion == '2023b'
        ):
            cpu_target = get_eessi_envvar('EESSI_SOFTWARE_SUBDIR')
            if cpu_target == CPU_TARGET_NEOVERSE_V1:
                # Make sure the toolchainopts key exists, and the value is a dict,
                # before we add the option to disable vectorization
                if 'toolchainopts' not in ec or ec['toolchainopts'] is None:
                    ec['toolchainopts'] = {}
                ec['toolchainopts']['vectorize'] = False
                print_msg("Changed toochainopts for %s: %s", ec.name, ec['toolchainopts'])
            else:
                print_msg("Not changing option vectorize for %s on non-neoverse_v1", ec.name)
        else:
            print_msg("Not changing option vectorize for %s %s %s", ec.name, ec.version, ec.toolchain)
    else:
        raise EasyBuildError("casacore-specific hook triggered for non-casacore easyconfig?!")


def parse_hook_cgal_toolchainopts_precise(ec, eprefix):
    """Enable 'precise' rather than 'strict' toolchain option for CGAL on POWER."""
    if ec.name == 'CGAL':
        if get_cpu_architecture() == POWER:
            # 'strict' implies '-mieee-fp', which is not supported on POWER
            # see https://github.com/easybuilders/easybuild-framework/issues/2077
            ec['toolchainopts']['strict'] = False
            ec['toolchainopts']['precise'] = True
            print_msg("Tweaked toochainopts for %s: %s", ec.name, ec['toolchainopts'])
    else:
        raise EasyBuildError("CGAL-specific hook triggered for non-CGAL easyconfig?!")


def parse_hook_fontconfig_add_fonts(ec, eprefix):
    """Inject --with-add-fonts configure option for fontconfig."""
    if ec.name == 'fontconfig':
        # make fontconfig aware of fonts included with compat layer
        with_add_fonts = '--with-add-fonts=%s' % os.path.join(eprefix, 'usr', 'share', 'fonts')
        ec.update('configopts', with_add_fonts)
        print_msg("Added '%s' configure option for %s", with_add_fonts, ec.name)
    else:
        raise EasyBuildError("fontconfig-specific hook triggered for non-fontconfig easyconfig?!")


def parse_hook_grpcio_zlib(ec, ecprefix):
    """Adjust preinstallopts to use ZLIB from compat layer."""
    if ec.name == 'grpcio' and ec.version in ['1.57.0']:
        exts_list = ec['exts_list']
        original_preinstallopts = (exts_list[0][2])['preinstallopts']
        original_option = "GRPC_PYTHON_BUILD_SYSTEM_ZLIB=True"
        new_option = "GRPC_PYTHON_BUILD_SYSTEM_ZLIB=False"
        (exts_list[0][2])['preinstallopts'] = original_preinstallopts.replace(original_option, new_option, 1)
        print_msg("Modified the easyconfig to use compat ZLIB with GRPC_PYTHON_BUILD_SYSTEM_ZLIB=False")
    else:
        raise EasyBuildError("grpcio-specific hook triggered for a non-grpcio easyconfig?!")


def parse_hook_openblas_relax_lapack_tests_num_errors(ec, eprefix):
    """Relax number of failing numerical LAPACK tests for aarch64/neoverse_v1 CPU target for OpenBLAS < 0.3.23"""
    cpu_target = get_eessi_envvar('EESSI_SOFTWARE_SUBDIR')
    if ec.name == 'OpenBLAS':
        if LooseVersion(ec.version) < LooseVersion('0.3.23'):
            # relax maximum number of failed numerical LAPACK tests for aarch64/neoverse_v1 CPU target
            # since the default setting of 150 that works well on other aarch64 targets and x86_64 is a bit too strict
            # See https://github.com/EESSI/software-layer/issues/314
            cfg_option = 'max_failing_lapack_tests_num_errors'
            if cpu_target == CPU_TARGET_NEOVERSE_V1:
                orig_value = ec[cfg_option]
                ec[cfg_option] = 400
                print_msg("Maximum number of failing LAPACK tests with numerical errors for %s relaxed to %s (was %s)",
                          ec.name, ec[cfg_option], orig_value)
            else:
                print_msg("Not changing option %s for %s on non-AARCH64", cfg_option, ec.name)
    else:
        raise EasyBuildError("OpenBLAS-specific hook triggered for non-OpenBLAS easyconfig?!")


def parse_hook_pybind11_replace_catch2(ec, eprefix):
    """
    Replace Catch2 build dependency in pybind11 easyconfigs with one that doesn't use system toolchain.
    cfr. https://github.com/easybuilders/easybuild-easyconfigs/pull/19270
    """
    # this is mainly necessary to avoid that --missing keeps reporting Catch2/2.13.9 is missing,
    # and to avoid that we need to use "--from-pr 19270" for every easyconfigs that (indirectly) depends on pybind11
    if ec.name == 'pybind11' and ec.version in ['2.10.3', '2.11.1']:
        build_deps = ec['builddependencies']
        catch2_build_dep = None
        catch2_name, catch2_version = ('Catch2', '2.13.9')
        for idx, build_dep in enumerate(build_deps):
            if build_dep[0] == catch2_name and build_dep[1] == catch2_version:
                catch2_build_dep = build_dep
                break
        if catch2_build_dep and len(catch2_build_dep) == 4 and catch2_build_dep[3] == SYSTEM:
            build_deps[idx] = (catch2_name, catch2_version)


def parse_hook_qt5_check_qtwebengine_disable(ec, eprefix):
    """
    Disable check for QtWebEngine in Qt5 as workaround for problem with determining glibc version.
    """
    if ec.name == 'Qt5':
        # workaround for glibc version being reported as "UNKNOWN" in Gentoo Prefix environment by EasyBuild v4.7.2,
        # see also https://github.com/easybuilders/easybuild-framework/pull/4290
        ec['check_qtwebengine'] = False
        print_msg("Checking for QtWebEgine in Qt5 installation has been disabled")
    else:
        raise EasyBuildError("Qt5-specific hook triggered for non-Qt5 easyconfig?!")


def parse_hook_ucx_eprefix(ec, eprefix):
    """Make UCX aware of compatibility layer via additional configuration options."""
    if ec.name == 'UCX':
        ec.update('configopts', '--with-sysroot=%s' % eprefix)
        ec.update('configopts', '--with-rdmacm=%s' % os.path.join(eprefix, 'usr'))
        print_msg("Using custom configure options for %s: %s", ec.name, ec['configopts'])
    else:
        raise EasyBuildError("UCX-specific hook triggered for non-UCX easyconfig?!")


def parse_hook_freeimage_aarch64(ec, *args, **kwargs):
    """
    Make sure to build with -fPIC on ARM to avoid
    https://github.com/EESSI/software-layer/pull/736#issuecomment-2373261889
    """
    if ec.name == 'FreeImage' and ec.version in ('3.18.0',):
        if os.getenv('EESSI_CPU_FAMILY') == 'aarch64':
            # Make sure the toolchainopts key exists, and the value is a dict,
            # before we add the option to enable PIC and disable PNG_ARM_NEON_OPT
            if 'toolchainopts' not in ec or ec['toolchainopts'] is None:
                ec['toolchainopts'] = {}
            ec['toolchainopts']['pic'] = True
            ec['toolchainopts']['extra_cflags'] = '-DPNG_ARM_NEON_OPT=0'
            print_msg("Changed toolchainopts for %s: %s", ec.name, ec['toolchainopts']) 


def parse_hook_lammps_remove_deps_for_aarch64(ec, *args, **kwargs):
    """
    Remove x86_64 specific dependencies for the CI and missing installations to pass on aarch64
    """
    if ec.name == 'LAMMPS':
        if ec.version in ('2Aug2023_update2', '29Aug2024'):
            if os.getenv('EESSI_CPU_FAMILY') == 'aarch64':
                # ScaFaCoS and tbb are not compatible with aarch64/* CPU targets,
                # so remove them as dependencies for LAMMPS (they're optional);
                # see also https://github.com/easybuilders/easybuild-easyconfigs/pull/19164 +
                # https://github.com/easybuilders/easybuild-easyconfigs/pull/19000;
                # we need this hook because we check for missing installations for all CPU targets
                # on an x86_64 VM in GitHub Actions (so condition based on ARCH in LAMMPS easyconfig is always true)
                ec['dependencies'] = [dep for dep in ec['dependencies'] if dep[0] not in ('ScaFaCoS', 'tbb',)]
    else:
        raise EasyBuildError("LAMMPS-specific hook triggered for non-LAMMPS easyconfig?!")


def parse_hook_CP2K_remove_deps_for_aarch64(ec, *args, **kwargs):
    """
    Remove x86_64 specific dependencies for the CI and missing installations to pass on aarch64
    """
    if ec.name == 'CP2K' and ec.version in ('2023.1',):
        if os.getenv('EESSI_CPU_FAMILY') == 'aarch64':
            # LIBXSMM is not supported on ARM with GCC 12.2.0 and 12.3.0
            # See https://www.cp2k.org/dev:compiler_support
            # See https://github.com/easybuilders/easybuild-easyconfigs/pull/20951
            # we need this hook because we check for missing installations for all CPU targets
            # on an x86_64 VM in GitHub Actions (so condition based on ARCH in LAMMPS easyconfig is always true)
            ec['dependencies'] = [dep for dep in ec['dependencies'] if dep[0] not in ('libxsmm',)]
    else:
        raise EasyBuildError("CP2K-specific hook triggered for non-CP2K easyconfig?!")


def parse_hook_zen4_module_only(ec, eprefix):
    """
    Use --force --module-only if building a foss-2022b-based EasyConfig for Zen4.
    This toolchain will not be supported on Zen4, so we will generate a modulefile
    and have it print an LmodError.
    """
    if is_gcccore_1220_based(ecname=ec['name'], ecversion=ec['version'], tcname=ec['toolchain']['name'],
                             tcversion=ec['toolchain']['version']):
        env_varname = EESSI_IGNORE_ZEN4_GCC1220_ENVVAR
        # TODO: create a docs page to which we can refer for more info here
        # TODO: then update the link to the known issues page to the _specific_ issue
        # Need to escape newline character so that the newline character actually ends up in the module file
        # (otherwise, it splits the string, and a 2-line string ends up in the modulefile, resulting in syntax error)
        errmsg = "EasyConfigs using toolchains based on GCCcore-12.2.0 are not supported for the Zen4 architecture.\\n"
        errmsg += "See https://www.eessi.io/docs/known_issues/eessi-2023.06/#gcc-1220-and-foss-2022b-based-modules-cannot-be-loaded-on-zen4-architecture"
        ec['modluafooter'] = 'if (not os.getenv("%s")) then LmodError("%s") end' % (env_varname, errmsg)


def pre_fetch_hook(self, *args, **kwargs):
    """Main pre fetch hook: trigger custom functions based on software name."""
    if self.name in PRE_FETCH_HOOKS:
        PRE_FETCH_HOOKS[ec.name](self, *args, **kwargs)

    # Always trigger this one, regardless of self.name
    cpu_target = get_eessi_envvar('EESSI_SOFTWARE_SUBDIR')
    if cpu_target == CPU_TARGET_ZEN4:
        pre_fetch_hook_zen4_gcccore1220(self, *args, **kwargs)


def pre_fetch_hook_zen4_gcccore1220(self, *args, **kwargs):
    """Use --force --module-only if building a foss-2022b-based EasyConfig for Zen4.
    This toolchain will not be supported on Zen4, so we will generate a modulefile
    and have it print an LmodError.
    """
    if is_gcccore_1220_based(ecname=self.name, ecversion=self.version, tcname=self.toolchain.name,
                             tcversion=self.toolchain.version):
        if hasattr(self, EESSI_MODULE_ONLY_ATTR):
            raise EasyBuildError("'self' already has attribute %s! Can't use pre_fetch hook.",
                                 EESSI_MODULE_ONLY_ATTR)
        setattr(self, EESSI_MODULE_ONLY_ATTR, build_option('module_only'))
        update_build_option('module_only', 'True')
        print_msg("Updated build option 'module-only' to 'True'")

        if hasattr(self, EESSI_FORCE_ATTR):
            raise EasyBuildError("'self' already has attribute %s! Can't use pre_fetch hook.",
                                 EESSI_FORCE_ATTR)
        setattr(self, EESSI_FORCE_ATTR, build_option('force'))
        update_build_option('force', 'True')
        print_msg("Updated build option 'force' to 'True'")


def post_module_hook_zen4_gcccore1220(self, *args, **kwargs):
    """Revert changes from pre_fetch_hook_zen4_gcccore1220"""
    if is_gcccore_1220_based(ecname=self.name, ecversion=self.version, tcname=self.toolchain.name,
                             tcversion=self.toolchain.version):
        if hasattr(self, EESSI_MODULE_ONLY_ATTR):
            update_build_option('module_only', getattr(self, EESSI_MODULE_ONLY_ATTR))
            print_msg("Restored original build option 'module_only' to %s" % getattr(self, EESSI_MODULE_ONLY_ATTR))
        else:
            raise EasyBuildError("Cannot restore module_only to it's original value: 'self' is missing attribute %s.",
                                 EESSI_MODULE_ONLY_ATTR)

        if hasattr(self, EESSI_FORCE_ATTR):
            update_build_option('force', getattr(self, EESSI_FORCE_ATTR))
            print_msg("Restored original build option 'force' to %s" % getattr(self, EESSI_FORCE_ATTR))
        else:
            raise EasyBuildError("Cannot restore force to it's original value: 'self' is misisng attribute %s.",
                                 EESSI_FORCE_ATTR)


# Modules for dependencies are loaded in the prepare step. Thus, that's where we need this variable to be set
# so that the modules can be succesfully loaded without printing the error (so that we can create a module
# _with_ the warning for the current software being installed)
def pre_prepare_hook_ignore_zen4_gcccore1220_error(self, *args, **kwargs):
    """Set environment variable to ignore the LmodError from parse_hook_zen4_module_only during build phase"""
    if is_gcccore_1220_based(ecname=self.name, ecversion=self.version, tcname=self.toolchain.name,
                             tcversion=self.toolchain.version):
        os.environ[EESSI_IGNORE_ZEN4_GCC1220_ENVVAR] = "1"


def post_prepare_hook_ignore_zen4_gcccore1220_error(self, *args, **kwargs):
    """Unset environment variable to ignore the LmodError from parse_hook_zen4_module_only during build phase"""
    if is_gcccore_1220_based(ecname=self.name, ecversion=self.version, tcname=self.toolchain.name,
                             tcversion=self.toolchain.version):
        del os.environ[EESSI_IGNORE_ZEN4_GCC1220_ENVVAR]


def pre_prepare_hook_highway_handle_test_compilation_issues(self, *args, **kwargs):
    """
    Solve issues with compiling or running the tests on both
    neoverse_n1 and neoverse_v1 with Highway 1.0.4 and GCC 12.3.0:
      - for neoverse_n1 we set optarch to GENERIC
      - for neoverse_v1 and a64fx we completely disable the tests
    cfr. https://github.com/EESSI/software-layer/issues/469
    """
    if self.name == 'Highway':
        tcname, tcversion = self.toolchain.name, self.toolchain.version
        cpu_target = get_eessi_envvar('EESSI_SOFTWARE_SUBDIR')
        # note: keep condition in sync with the one used in
        # post_prepare_hook_highway_handle_test_compilation_issues
        if self.version in ['1.0.4'] and tcname == 'GCCcore' and tcversion == '12.3.0':
            if cpu_target in [CPU_TARGET_A64FX, CPU_TARGET_NEOVERSE_V1]:
                self.cfg.update('configopts', '-DHWY_ENABLE_TESTS=OFF')
            if cpu_target == CPU_TARGET_NEOVERSE_N1:
                self.orig_optarch = build_option('optarch')
                update_build_option('optarch', OPTARCH_GENERIC)
    else:
        raise EasyBuildError("Highway-specific hook triggered for non-Highway easyconfig?!")


def post_prepare_hook_highway_handle_test_compilation_issues(self, *args, **kwargs):
    """
    Post-prepare hook for Highway to reset optarch build option.
    """
    if self.name == 'Highway':
        tcname, tcversion = self.toolchain.name, self.toolchain.version
        cpu_target = get_eessi_envvar('EESSI_SOFTWARE_SUBDIR')
        # note: keep condition in sync with the one used in
        # pre_prepare_hook_highway_handle_test_compilation_issues
        if self.version in ['1.0.4'] and tcname == 'GCCcore' and tcversion == '12.3.0':
            if cpu_target == CPU_TARGET_NEOVERSE_N1:
                update_build_option('optarch', self.orig_optarch)


def pre_configure_hook(self, *args, **kwargs):
    """Main pre-configure hook: trigger custom functions based on software name."""
    if self.name in PRE_CONFIGURE_HOOKS:
        PRE_CONFIGURE_HOOKS[self.name](self, *args, **kwargs)


def pre_configure_hook_BLIS_a64fx(self, *args, **kwargs):
    """
    Pre-configure hook for BLIS when building for A64FX:
    - add -DCACHE_SECTOR_SIZE_READONLY to $CFLAGS for BLIS 0.9.0, cfr. https://github.com/flame/blis/issues/800
    """
    if self.name == 'BLIS':
        cpu_target = get_eessi_envvar('EESSI_SOFTWARE_SUBDIR')
        if self.version == '0.9.0' and cpu_target == CPU_TARGET_A64FX:
            # last argument of BLIS' configure command is configuration target (usually 'auto' for auto-detect),
            # specifying of variables should be done before that
            config_opts = self.cfg['configopts'].split(' ')
            cflags_var = 'CFLAGS="$CFLAGS -DCACHE_SECTOR_SIZE_READONLY"'
            config_target = config_opts[-1]
            self.cfg['configopts'] = ' '.join(config_opts[:-1] + [cflags_var, config_target])
    else:
        raise EasyBuildError("BLIS-specific hook triggered for non-BLIS easyconfig?!")


def pre_configure_hook_score_p(self, *args, **kwargs):
    """
    Pre-configure hook for Score-p
    - specify correct path to binutils (in compat layer)
    """
    if self.name == 'Score-P':

        # determine path to Prefix installation in compat layer via $EPREFIX
        eprefix = get_eessi_envvar('EPREFIX')

        binutils_lib_path_glob_pattern = os.path.join(eprefix, 'usr', 'lib*', 'binutils', '*-linux-gnu', '2.*')
        binutils_lib_path = glob.glob(binutils_lib_path_glob_pattern)
        if len(binutils_lib_path) == 1:
            self.cfg.update('configopts', '--with-libbfd-lib=' + binutils_lib_path[0])
            self.cfg.update('configopts', '--with-libbfd-include=' + os.path.join(binutils_lib_path[0], 'include'))
        else:
            raise EasyBuildError("Failed to isolate path for binutils libraries using %s, got %s",
                                 binutils_lib_path_glob_pattern, binutils_lib_path)

    else:
        raise EasyBuildError("Score-P-specific hook triggered for non-Score-P easyconfig?!")


def pre_configure_hook_extrae(self, *args, **kwargs):
    """
    Pre-configure hook for Extrae
    - avoid use of 'which' in configure script
    - specify correct path to binutils/zlib (in compat layer)
    """
    if self.name == 'Extrae':

        # determine path to Prefix installation in compat layer via $EPREFIX
        eprefix = get_eessi_envvar('EPREFIX')

        binutils_lib_path_glob_pattern = os.path.join(eprefix, 'usr', 'lib*', 'binutils', '*-linux-gnu', '2.*')
        binutils_lib_path = glob.glob(binutils_lib_path_glob_pattern)
        if len(binutils_lib_path) == 1:
            self.cfg.update('configopts', '--with-binutils=' + binutils_lib_path[0])
        else:
            raise EasyBuildError("Failed to isolate path for binutils libraries using %s, got %s",
                                 binutils_lib_path_glob_pattern, binutils_lib_path)

        # zlib is a filtered dependency, so we need to manually specify it's location to avoid the host version
        self.cfg.update('configopts', '--with-libz=' + eprefix)

        # replace use of 'which' with 'command -v', since 'which' is broken in EESSI build container;
        # this must be done *after* running configure script, because initial configuration re-writes configure script,
        # and problem due to use of which only pops up when running make ?!
        self.cfg.update(
            'prebuildopts',
            "cp config/mpi-macros.m4 config/mpi-macros.m4.orig && "
            "sed -i 's/`which /`command -v /g' config/mpi-macros.m4 && "
            )
    else:
        raise EasyBuildError("Extrae-specific hook triggered for non-Extrae easyconfig?!")


def pre_configure_hook_gobject_introspection(self, *args, **kwargs):
    """
    pre-configure hook for GObject-Introspection:
    - prevent GObject-Introspection from setting $LD_LIBRARY_PATH if EasyBuild is configured to filter it, see:
      https://github.com/EESSI/software-layer/issues/196
    """
    if self.name == 'GObject-Introspection':
        # inject a line that removes all items from runtime_path_envvar that are in $EASYBUILD_FILTER_ENVVARS
        sed_cmd = r'sed -i "s@\(^\s*runtime_path_envvar = \)\(.*\)@'
        sed_cmd += r'\1\2\n\1 [x for x in runtime_path_envvar if not x in os.environ.get(\'EASYBUILD_FILTER_ENV_VARS\', \'\').split(\',\')]@g"'
        sed_cmd += ' %(start_dir)s/giscanner/ccompiler.py && '
        self.cfg.update('preconfigopts', sed_cmd)
    else:
        raise EasyBuildError("GObject-Introspection-specific hook triggered for non-GObject-Introspection easyconfig?!")


def pre_configure_hook_gromacs(self, *args, **kwargs):
    """
    Pre-configure hook for GROMACS:
    - avoid building with SVE instructions on Neoverse V1 as workaround for failing tests,
      see https://gitlab.com/gromacs/gromacs/-/issues/5057 + https://gitlab.com/eessi/support/-/issues/47
    """
    if self.name == 'GROMACS':
        cpu_target = get_eessi_envvar('EESSI_SOFTWARE_SUBDIR')
        if LooseVersion(self.version) <= LooseVersion('2024.1') and cpu_target == CPU_TARGET_NEOVERSE_V1:
            self.cfg.update('configopts', '-DGMX_SIMD=ARM_NEON_ASIMD')
            print_msg(
                "Avoiding use of SVE instructions for GROMACS %s by using ARM_NEON_ASIMD as GMX_SIMD value",
                self.version
                )
    else:
        raise EasyBuildError("GROMACS-specific hook triggered for non-GROMACS easyconfig?!")


def pre_configure_hook_openblas_optarch_generic(self, *args, **kwargs):
    """
    Pre-configure hook for OpenBLAS: add DYNAMIC_ARCH=1 to build/test/install options when using --optarch=GENERIC
    """
    # note: OpenBLAS easyblock was updated in https://github.com/easybuilders/easybuild-easyblocks/pull/3492
    # to take care of this already, so at some point this hook can be removed...
    if self.name == 'OpenBLAS':
        if build_option('optarch') == OPTARCH_GENERIC:
            dynamic_arch = 'DYNAMIC_ARCH=1'
            for step in ('build', 'test', 'install'):
                if dynamic_arch not in self.cfg[f'{step}opts']:
                    self.cfg.update(f'{step}opts', dynamic_arch)

            if get_cpu_architecture() == AARCH64:
                # when building for aarch64/generic, we also need to set TARGET=ARMV8 to make sure
                # that the driver parts of OpenBLAS are compiled generically;
                # see also https://github.com/OpenMathLib/OpenBLAS/issues/4945
                target_armv8 = 'TARGET=ARMV8'
                for step in ('build', 'test', 'install'):
                    if target_armv8 not in self.cfg[f'{step}opts']:
                        self.cfg.update(f'{step}opts', target_armv8)

                # use -mtune=generic rather than -mcpu=generic in $CFLAGS for aarch64/generic,
                # because -mcpu=generic implies a particular -march=armv* which clashes with those used by OpenBLAS
                # when building with DYNAMIC_ARCH=1
                mcpu_generic = '-mcpu=generic'
                cflags = os.getenv('CFLAGS')
                if mcpu_generic in cflags:
                    cflags = cflags.replace(mcpu_generic, '-mtune=generic')
                    self.log.info("Replaced -mcpu=generic with -mtune=generic in $CFLAGS")
                    env.setvar('CFLAGS', cflags)
    else:
        raise EasyBuildError("OpenBLAS-specific hook triggered for non-OpenBLAS easyconfig?!")


def pre_configure_hook_libfabric_disable_psm3_x86_64_generic(self, *args, **kwargs):
    """Add --disable-psm3 to libfabric configure options when building with --optarch=GENERIC on x86_64."""
    if self.name == 'libfabric':
        if get_cpu_architecture() == X86_64:
            generic = build_option('optarch') == OPTARCH_GENERIC
            no_avx = 'avx' not in get_cpu_features()
            if generic or no_avx:
                self.cfg.update('configopts', '--disable-psm3')
                print_msg("Using custom configure options for %s: %s", self.name, self.cfg['configopts'])
    else:
        raise EasyBuildError("libfabric-specific hook triggered for non-libfabric easyconfig?!")


def pre_configure_hook_metabat_filtered_zlib_dep(self, *args, **kwargs):
    """
    Pre-configure hook for MetaBAT:
    - take into account that zlib is a filtered dependency,
      and that there's no libz.a in the EESSI compat layer
    """
    if self.name == 'MetaBAT':
        configopts = self.cfg['configopts']
        regex = re.compile(r"\$EBROOTZLIB/lib/libz.a")
        self.cfg['configopts'] = regex.sub('$EPREFIX/usr/lib64/libz.so', configopts)
    else:
        raise EasyBuildError("MetaBAT-specific hook triggered for non-MetaBAT easyconfig?!")


def pre_configure_hook_wrf_aarch64(self, *args, **kwargs):
    """
    Pre-configure hook for WRF:
    - patch arch/configure_new.defaults so building WRF with foss toolchain works on aarch64
    """
    if self.name == 'WRF':
        if get_cpu_architecture() == AARCH64:
            pattern = "Linux x86_64 ppc64le, gfortran"
            repl = "Linux x86_64 aarch64 ppc64le, gfortran"
            if LooseVersion(self.version) <= LooseVersion('3.9.0'):
                self.cfg.update('preconfigopts', "sed -i 's/%s/%s/g' arch/configure_new.defaults && " % (pattern, repl))
                print_msg("Using custom preconfigopts for %s: %s", self.name, self.cfg['preconfigopts'])

            if LooseVersion('4.0.0') <= LooseVersion(self.version) <= LooseVersion('4.2.1'):
                self.cfg.update('preconfigopts', "sed -i 's/%s/%s/g' arch/configure.defaults && " % (pattern, repl))
                print_msg("Using custom preconfigopts for %s: %s", self.name, self.cfg['preconfigopts'])
    else:
        raise EasyBuildError("WRF-specific hook triggered for non-WRF easyconfig?!")


def pre_configure_hook_LAMMPS_zen4(self, *args, **kwargs):
    """
    pre-configure hook for LAMMPS:
    - set kokkos_arch on x86_64/amd/zen4
    """

    cpu_target = get_eessi_envvar('EESSI_SOFTWARE_SUBDIR')
    if self.name == 'LAMMPS':
        if self.version in ('2Aug2023_update2', '2Aug2023_update4', '29Aug2024'):
            if get_cpu_architecture() == X86_64:
                if cpu_target == CPU_TARGET_ZEN4:
                    # There is no support for ZEN4 in LAMMPS yet so falling back to ZEN3
                    self.cfg['kokkos_arch'] = 'ZEN3'
    else:
        raise EasyBuildError("LAMMPS-specific hook triggered for non-LAMMPS easyconfig?!")


def pre_test_hook(self, *args, **kwargs):
    """Main pre-test hook: trigger custom functions based on software name."""
    if self.name in PRE_TEST_HOOKS:
        PRE_TEST_HOOKS[self.name](self, *args, **kwargs)


def pre_test_hook_exclude_failing_test_Highway(self, *args, **kwargs):
    """
    Pre-test hook for Highway: exclude failing TestAllShiftRightLanes/SVE_256 test on neoverse_v1
    cfr. https://github.com/EESSI/software-layer/issues/469
    """
    cpu_target = get_eessi_envvar('EESSI_SOFTWARE_SUBDIR')
    if self.name == 'Highway' and self.version in ['1.0.3'] and cpu_target == CPU_TARGET_NEOVERSE_V1:
        self.cfg['runtest'] += ' ARGS="-E TestAllShiftRightLanes/SVE_256"'


def pre_test_hook_ignore_failing_tests_ESPResSo(self, *args, **kwargs):
    """
    Pre-test hook for ESPResSo: skip failing tests, tests frequently timeout due to known bugs in ESPResSo v4.2.1
    cfr. https://github.com/EESSI/software-layer/issues/363
    """
    if self.name == 'ESPResSo' and self.version == '4.2.1':
        self.cfg['testopts'] = "|| echo 'ignoring failing tests (probably due to timeouts)'"


def pre_test_hook_ignore_failing_tests_FFTWMPI(self, *args, **kwargs):
    """
    Pre-test hook for FFTW.MPI: skip failing tests for FFTW.MPI 3.3.10 on neoverse_v1
    cfr. https://github.com/EESSI/software-layer/issues/325
    """
    cpu_target = get_eessi_envvar('EESSI_SOFTWARE_SUBDIR')
    if self.name == 'FFTW.MPI' and self.version == '3.3.10' and cpu_target == CPU_TARGET_NEOVERSE_V1:
        self.cfg['testopts'] = "|| echo ignoring failing tests"


def pre_test_hook_ignore_failing_tests_SciPybundle(self, *args, **kwargs):
    """
    Pre-test hook for SciPy-bundle: skip failing tests for selected SciPy-bundle versions
    In version 2021.10 on neoverse_v1, 2 failing tests in scipy 1.6.3:
        FAILED optimize/tests/test_linprog.py::TestLinprogIPSparse::test_bug_6139 - A...
        FAILED optimize/tests/test_linprog.py::TestLinprogIPSparsePresolve::test_bug_6139
        = 2 failed, 30554 passed, 2064 skipped, 10992 deselected, 76 xfailed, 7 xpassed, 40 warnings in 380.27s (0:06:20) =
    In versions 2023.02 + 2023.07 + 2023.11 on neoverse_v1, 2 failing tests in scipy (versions 1.10.1, 1.11.1, 1.11.4):
        FAILED scipy/spatial/tests/test_distance.py::TestPdist::test_pdist_correlation_iris
        FAILED scipy/spatial/tests/test_distance.py::TestPdist::test_pdist_correlation_iris_float32
        = 2 failed, 54409 passed, 3016 skipped, 223 xfailed, 13 xpassed, 10917 warnings in 892.04s (0:14:52) =
    In version 2023.07 on a64fx, 4 failing tests in scipy 1.11.1:
        FAILED scipy/optimize/tests/test_linprog.py::TestLinprogIPSparse::test_bug_6139
        FAILED scipy/optimize/tests/test_linprog.py::TestLinprogIPSparsePresolve::test_bug_6139
        FAILED scipy/spatial/tests/test_distance.py::TestPdist::test_pdist_correlation_iris
        FAILED scipy/spatial/tests/test_distance.py::TestPdist::test_pdist_correlation_iris_float32
        = 4 failed, 54407 passed, 3016 skipped, 223 xfailed, 13 xpassed, 10917 warnings in 6068.43s (1:41:08) =
<<<<<<< HEAD
    In version 2023.07 on grace, 2 failing tests in scipy (version 1.11.1):
        FAILED scipy/optimize/tests/test_linprog.py::TestLinprogIPSparse::test_bug_6139
        FAILED scipy/optimize/tests/test_linprog.py::TestLinprogIPSparsePresolve::test_bug_6139
        = 2 failed, 54409 passed, 3016 skipped, 223 xfailed, 13 xpassed, 10917 warnings in 583.22s (0:09:43) =
=======
    In version 2023.11 on grace, 2 failing tests in scipy (version 1.11.4):
        FAILED scipy/optimize/tests/test_linprog.py::TestLinprogIPSparse::test_bug_6139
        FAILED scipy/optimize/tests/test_linprog.py::TestLinprogIPSparsePresolve::test_bug_6139
        = 2 failed, 54876 passed, 3021 skipped, 223 xfailed, 13 xpassed in 581.85s (0:09:41) =
>>>>>>> 5add0445
    (in previous versions we were not as strict yet on the numpy/SciPy tests)
    """
    cpu_target = get_eessi_envvar('EESSI_SOFTWARE_SUBDIR')
    scipy_bundle_versions_nv1 = ('2021.10', '2023.02', '2023.07', '2023.11')
    scipy_bundle_versions_a64fx = ('2023.07', '2023.11')
<<<<<<< HEAD
    scipy_bundle_versions_nvidia_grace = ('2023.07')
=======
    scipy_bundle_versions_nvidia_grace = ('2023.11')
>>>>>>> 5add0445
    if self.name == 'SciPy-bundle':
        if cpu_target == CPU_TARGET_NEOVERSE_V1 and self.version in scipy_bundle_versions_nv1:
            self.cfg['testopts'] = "|| echo ignoring failing tests"
        elif cpu_target == CPU_TARGET_A64FX and self.version in scipy_bundle_versions_a64fx:
            self.cfg['testopts'] = "|| echo ignoring failing tests"
        elif cpu_target == CPU_TARGET_NVIDIA_GRACE and self.version in scipy_bundle_versions_nvidia_grace:
            self.cfg['testopts'] = "|| echo ignoring failing tests"


def pre_test_hook_ignore_failing_tests_netCDF(self, *args, **kwargs):
    """
    Pre-test hook for netCDF: skip failing tests for selected netCDF versions on neoverse_v1
    cfr. https://github.com/EESSI/software-layer/issues/425
    The following tests are problematic:
        163 - nc_test4_run_par_test (Timeout)
        190 - h5_test_run_par_tests (Timeout)
    A few other tests are skipped in the easyconfig and patches for similar issues, see above issue for details.
    """
    cpu_target = get_eessi_envvar('EESSI_SOFTWARE_SUBDIR')
    if self.name == 'netCDF' and self.version == '4.9.2' and cpu_target == CPU_TARGET_NEOVERSE_V1:
        self.cfg['testopts'] = "|| echo ignoring failing tests"


def pre_test_hook_increase_max_failed_tests_arm_PyTorch(self, *args, **kwargs):
    """
    Pre-test hook for PyTorch: increase max failing tests for ARM and Intel Sapphire Rapids for PyTorch 2.1.2
    See https://github.com/EESSI/software-layer/pull/444#issuecomment-1890416171 and
    https://github.com/EESSI/software-layer/pull/875#issuecomment-2606854400
    """
    cpu_target = get_eessi_envvar('EESSI_SOFTWARE_SUBDIR')
    if self.name == 'PyTorch' and self.version == '2.1.2':
        if get_cpu_architecture() == AARCH64:
            self.cfg['max_failed_tests'] = 10
        if cpu_target == CPU_TARGET_SAPPHIRE_RAPIDS:
            self.cfg['max_failed_tests'] = 4


def pre_single_extension_hook(ext, *args, **kwargs):
    """Main pre-extension: trigger custom functions based on software name."""
    if ext.name in PRE_SINGLE_EXTENSION_HOOKS:
        PRE_SINGLE_EXTENSION_HOOKS[ext.name](ext, *args, **kwargs)


def post_single_extension_hook(ext, *args, **kwargs):
    """Main post-extension hook: trigger custom functions based on software name."""
    if ext.name in POST_SINGLE_EXTENSION_HOOKS:
        POST_SINGLE_EXTENSION_HOOKS[ext.name](ext, *args, **kwargs)


def pre_single_extension_isoband(ext, *args, **kwargs):
    """
    Pre-extension hook for isoband R package, to fix build on top of recent glibc.
    """
    if ext.name == 'isoband' and LooseVersion(ext.version) < LooseVersion('0.2.5'):
        # use constant value instead of SIGSTKSZ for stack size in vendored testthat included in isoband sources,
        # cfr. https://github.com/r-lib/isoband/commit/6984e6ce8d977f06e0b5ff73f5d88e5c9a44c027
        ext.cfg['preinstallopts'] = "sed -i 's/SIGSTKSZ/32768/g' src/testthat/vendor/catch.h && "


def pre_single_extension_numpy(ext, *args, **kwargs):
    """
    Pre-extension hook for numpy, to change -march=native to -march=armv8.4-a for numpy 1.24.2
    when building for aarch64/neoverse_v1 CPU target.
    """
    cpu_target = get_eessi_envvar('EESSI_SOFTWARE_SUBDIR')
    if ext.name == 'numpy' and ext.version == '1.24.2' and cpu_target == CPU_TARGET_NEOVERSE_V1:
        # note: this hook is called before build environment is set up (by calling toolchain.prepare()),
        # so environment variables like $CFLAGS are not defined yet
        # unsure which of these actually matter for numpy, so changing all of them
        ext.orig_optarch = build_option('optarch')
        update_build_option('optarch', 'march=armv8.4-a')


def post_single_extension_numpy(ext, *args, **kwargs):
    """
    Post-extension hook for numpy, to reset 'optarch' build option.
    """
    cpu_target = get_eessi_envvar('EESSI_SOFTWARE_SUBDIR')
    if ext.name == 'numpy' and ext.version == '1.24.2' and cpu_target == CPU_TARGET_NEOVERSE_V1:
        update_build_option('optarch', ext.orig_optarch)


def pre_single_extension_testthat(ext, *args, **kwargs):
    """
    Pre-extension hook for testthat R package, to fix build on top of recent glibc.
    """
    if ext.name == 'testthat' and LooseVersion(ext.version) < LooseVersion('3.1.0'):
        # use constant value instead of SIGSTKSZ for stack size,
        # cfr. https://github.com/r-lib/testthat/issues/1373 + https://github.com/r-lib/testthat/pull/1403
        ext.cfg['preinstallopts'] = "sed -i 's/SIGSTKSZ/32768/g' inst/include/testthat/vendor/catch.h && "


def post_postproc_hook(self, *args, **kwargs):
    """Main post-postprocessing hook: trigger custom functions based on software name."""
    if self.name in POST_POSTPROC_HOOKS:
        POST_POSTPROC_HOOKS[self.name](self, *args, **kwargs)


def post_postproc_cuda(self, *args, **kwargs):
    """
    Remove files from CUDA installation that we are not allowed to ship,
    and replace them with a symlink to a corresponding installation under host_injections.
    """

    # We need to check if we are doing an EESSI-distributed installation
    eessi_installation = bool(re.search(EESSI_INSTALLATION_REGEX, self.installdir))

    if self.name == 'CUDA' and eessi_installation:
        print_msg("Replacing files in CUDA installation that we can not ship with symlinks to host_injections...")

        # read CUDA EULA, construct allowlist based on section 2.6 that specifies list of files that can be shipped
        eula_path = os.path.join(self.installdir, 'EULA.txt')
        relevant_eula_lines = []
        with open(eula_path) as infile:
            copy = False
            for line in infile:
                if line.strip() == "2.6. Attachment A":
                    copy = True
                    continue
                elif line.strip() == "2.7. Attachment B":
                    copy = False
                    continue
                elif copy:
                    relevant_eula_lines.append(line)

        # create list without file extensions, they're not really needed and they only complicate things
        allowlist = ['EULA', 'README']
        file_extensions = ['.so', '.a', '.h', '.bc']
        for line in relevant_eula_lines:
            for word in line.split():
                if any(ext in word for ext in file_extensions):
                    allowlist.append(os.path.splitext(word)[0])
        # The EULA of CUDA 12.4 introduced a typo (confirmed by NVIDIA):
        # libnvrtx-builtins_static.so should be libnvrtc-builtins_static.so
        if 'libnvrtx-builtins_static' in allowlist:
            allowlist.remove('libnvrtx-builtins_static')
            allowlist.append('libnvrtc-builtins_static')
        allowlist = sorted(set(allowlist))
        self.log.info("Allowlist for files in CUDA installation that can be redistributed: " + ', '.join(allowlist))

        # Do some quick sanity checks for things we should or shouldn't have in the list
        if 'nvcc' in allowlist:
            raise EasyBuildError("Found 'nvcc' in allowlist: %s" % allowlist)
        if 'libcudart' not in allowlist:
            raise EasyBuildError("Did not find 'libcudart' in allowlist: %s" % allowlist)

        # replace files that are not distributable with symlinks into
        # host_injections
        replace_non_distributable_files_with_symlinks(self.log, self.installdir, self.name, allowlist)
    else:
        raise EasyBuildError("CUDA-specific hook triggered for non-CUDA easyconfig?!")


def post_postproc_cudnn(self, *args, **kwargs):
    """
    Remove files from cuDNN installation that we are not allowed to ship,
    and replace them with a symlink to a corresponding installation under host_injections.
    """

    # We need to check if we are doing an EESSI-distributed installation
    eessi_installation = bool(re.search(EESSI_INSTALLATION_REGEX, self.installdir))

    if self.name == 'cuDNN' and eessi_installation:
        print_msg("Replacing files in cuDNN installation that we can not ship with symlinks to host_injections...")

        allowlist = ['LICENSE']

        # read cuDNN LICENSE, construct allowlist based on section "2. Distribution" that specifies list of files that can be shipped
        license_path = os.path.join(self.installdir, 'LICENSE')
        search_string = "2. Distribution. The following portions of the SDK are distributable under the Agreement:"
        found_search_string = False
        with open(license_path) as infile:
            for line in infile:
                if line.strip().startswith(search_string):
                    found_search_string = True
                    # remove search string, split into words, remove trailing
                    # dots '.' and only retain words starting with a dot '.'
                    distributable = line[len(search_string):]
                    # distributable looks like ' the runtime files .so and .dll.'
                    # note the '.' after '.dll'
                    for word in distributable.split():
                        if word[0] == '.':
                            # rstrip is used to remove the '.' after '.dll'
                            allowlist.append(word.rstrip('.'))
        if not found_search_string:
            # search string wasn't found in LICENSE file
            raise EasyBuildError("search string '%s' was not found in license file '%s';"
                                 "hence installation may be replaced by symlinks only",
                                 search_string, license_path)

        allowlist = sorted(set(allowlist))
        self.log.info("Allowlist for files in cuDNN installation that can be redistributed: " + ', '.join(allowlist))

        # replace files that are not distributable with symlinks into
        # host_injections
        replace_non_distributable_files_with_symlinks(self.log, self.installdir, self.name, allowlist)
    else:
        raise EasyBuildError("cuDNN-specific hook triggered for non-cuDNN easyconfig?!")


def replace_non_distributable_files_with_symlinks(log, install_dir, pkg_name, allowlist):
    """
    Replace files that cannot be distributed with symlinks into host_injections
    """
    # Different packages use different ways to specify which files or file
    # 'types' may be redistributed. For CUDA, the 'EULA.txt' lists full file
    # names. For cuDNN, the 'LICENSE' lists file endings/suffixes (e.g., '.so')
    # that can be redistributed.
    # The map 'extension_based' defines which of these two ways are employed. If
    # full file names are used it maps a package name (key) to False (value). If
    # endings/suffixes are used, it maps a package name to True. Later we can
    # easily use this data structure to employ the correct method for
    # postprocessing an installation.
    extension_based = {
        "CUDA": False,
        "cuDNN": True,
    }
    if not pkg_name in extension_based:
        raise EasyBuildError("Don't know how to strip non-distributable files from package %s.", pkg_name)

    # iterate over all files in the package installation directory
    for dir_path, _, files in os.walk(install_dir):
        for filename in files:
            full_path = os.path.join(dir_path, filename)
            # we only really care about real files, i.e. not symlinks
            if not os.path.islink(full_path):
                check_by_extension = extension_based[pkg_name] and '.' in filename
                if check_by_extension:
                    # if the allowlist only contains extensions, we have to
                    # determine that from filename. we assume the extension is
                    # the second element when splitting the filename at dots
                    # (e.g., for 'libcudnn_adv_infer.so.8.9.2' the extension
                    # would be '.so')
                    extension = '.' + filename.split('.')[1]
                # check if the current file name stub or its extension is part of the allowlist
                basename =  filename.split('.')[0]
                if basename in allowlist:
                    log.debug("%s is found in allowlist, so keeping it: %s", basename, full_path)
                elif check_by_extension and extension in allowlist:
                    log.debug("%s is found in allowlist, so keeping it: %s", extension, full_path)
                else:
                    print_name = filename if extension_based[pkg_name] else basename
                    log.debug("%s is not found in allowlist, so replacing it with symlink: %s",
                              print_name, full_path)
                    # the host_injections path is under a fixed repo/location for CUDA or cuDNN
                    host_inj_path = re.sub(EESSI_INSTALLATION_REGEX, HOST_INJECTIONS_LOCATION, full_path)
                    # CUDA and cu* libraries themselves don't care about compute capability so remove this
                    # duplication from under host_injections (symlink to a single CUDA or cu* library
                    # installation for all compute capabilities)
                    accel_subdir = os.getenv("EESSI_ACCELERATOR_TARGET")
                    if accel_subdir:
                        host_inj_path = host_inj_path.replace("/accel/%s" % accel_subdir, '')
                    # make sure source and target of symlink are not the same
                    if full_path == host_inj_path:
                        raise EasyBuildError("Source (%s) and target (%s) are the same location, are you sure you "
                                             "are using this hook for an EESSI installation?",
                                             full_path, host_inj_path)
                    remove_file(full_path)
                    symlink(host_inj_path, full_path)


def inject_gpu_property(ec):
    """
    Add 'gpu' property and EESSI<PACKAGE>VERSION envvars via modluafooter
    easyconfig parameter, and drop dependencies to build dependencies
    """
    ec_dict = ec.asdict()
    # Check if CUDA, cuDNN, you-name-it is in the dependencies, if so
    # - drop dependency to build dependency
    # - add 'gpu' Lmod property
    # - add envvar with package version
    pkg_names = ( "CUDA", "cuDNN" )
    pkg_versions = { }
    add_gpu_property = ''

    for pkg_name in pkg_names:
        # Check if pkg_name is in the dependencies, if so drop dependency to build
        # dependency and set variable for later adding the 'gpu' Lmod property
        # to '.remove' dependencies from ec_dict['dependencies'] we make a copy,
        # iterate over the copy and can then savely use '.remove' on the original
        # ec_dict['dependencies'].
        deps = ec_dict['dependencies'][:]
        if (pkg_name in [dep[0] for dep in deps]):
            add_gpu_property = 'add_property("arch","gpu")'
            for dep in deps:
                if pkg_name == dep[0]:
                    # make pkg_name a build dependency only (rpathing saves us from link errors)
                    ec.log.info("Dropping dependency on %s to build dependency" % pkg_name)
                    ec_dict['dependencies'].remove(dep)
                    if dep not in ec_dict['builddependencies']:
                        ec_dict['builddependencies'].append(dep)
                    # take note of version for creating the modluafooter
                    pkg_versions[pkg_name] = dep[1]
    if add_gpu_property:
        ec.log.info("Injecting gpu as Lmod arch property and envvars for dependencies with their version")
        modluafooter = 'modluafooter'
        extra_mod_footer_lines = [add_gpu_property]
        for pkg_name, version in pkg_versions.items():
            envvar = "EESSI%sVERSION" % pkg_name.upper()
            extra_mod_footer_lines.append('setenv("%s","%s")' % (envvar, version))
        # take into account that modluafooter may already be set
        if modluafooter in ec_dict:
            value = ec_dict[modluafooter]
            for line in extra_mod_footer_lines:
                if not line in value:
                    value = '\n'.join([value, line])
            ec[modluafooter] = value
        else:
            ec[modluafooter] = '\n'.join(extra_mod_footer_lines)

    return ec


def post_module_hook(self, *args, **kwargs):
    """Main post module hook: trigger custom functions based on software name."""
    if self.name in POST_MODULE_HOOKS:
        POST_MODULE_HOOKS[ec.name](self, *args, **kwargs)

    # Always trigger this one, regardless of self.name
    cpu_target = get_eessi_envvar('EESSI_SOFTWARE_SUBDIR')
    if cpu_target == CPU_TARGET_ZEN4:
        post_module_hook_zen4_gcccore1220(self, *args, **kwargs)


PARSE_HOOKS = {
    'casacore': parse_hook_casacore_disable_vectorize,
    'CGAL': parse_hook_cgal_toolchainopts_precise,
    'fontconfig': parse_hook_fontconfig_add_fonts,
    'FreeImage': parse_hook_freeimage_aarch64,
    'grpcio': parse_hook_grpcio_zlib,
    'LAMMPS': parse_hook_lammps_remove_deps_for_aarch64,
    'CP2K': parse_hook_CP2K_remove_deps_for_aarch64,
    'OpenBLAS': parse_hook_openblas_relax_lapack_tests_num_errors,
    'pybind11': parse_hook_pybind11_replace_catch2,
    'Qt5': parse_hook_qt5_check_qtwebengine_disable,
    'UCX': parse_hook_ucx_eprefix,
}

PRE_FETCH_HOOKS = {}

PRE_PREPARE_HOOKS = {
    'Highway': pre_prepare_hook_highway_handle_test_compilation_issues,
}

POST_PREPARE_HOOKS = {
    'GCCcore': post_prepare_hook_gcc_prefixed_ld_rpath_wrapper,
    'Highway': post_prepare_hook_highway_handle_test_compilation_issues,
}

PRE_CONFIGURE_HOOKS = {
    'BLIS': pre_configure_hook_BLIS_a64fx,
    'GObject-Introspection': pre_configure_hook_gobject_introspection,
    'Extrae': pre_configure_hook_extrae,
    'GROMACS': pre_configure_hook_gromacs,
    'libfabric': pre_configure_hook_libfabric_disable_psm3_x86_64_generic,
    'MetaBAT': pre_configure_hook_metabat_filtered_zlib_dep,
    'OpenBLAS': pre_configure_hook_openblas_optarch_generic,
    'WRF': pre_configure_hook_wrf_aarch64,
    'LAMMPS': pre_configure_hook_LAMMPS_zen4,
    'Score-P': pre_configure_hook_score_p,
}

PRE_TEST_HOOKS = {
    'ESPResSo': pre_test_hook_ignore_failing_tests_ESPResSo,
    'FFTW.MPI': pre_test_hook_ignore_failing_tests_FFTWMPI,
    'Highway': pre_test_hook_exclude_failing_test_Highway,
    'SciPy-bundle': pre_test_hook_ignore_failing_tests_SciPybundle,
    'netCDF': pre_test_hook_ignore_failing_tests_netCDF,
    'PyTorch': pre_test_hook_increase_max_failed_tests_arm_PyTorch,
}

PRE_SINGLE_EXTENSION_HOOKS = {
    'isoband': pre_single_extension_isoband,
    'numpy': pre_single_extension_numpy,
    'testthat': pre_single_extension_testthat,
}

POST_SINGLE_EXTENSION_HOOKS = {
    'numpy': post_single_extension_numpy,
}

POST_POSTPROC_HOOKS = {
    'CUDA': post_postproc_cuda,
    'cuDNN': post_postproc_cudnn,
}

POST_MODULE_HOOKS = {}<|MERGE_RESOLUTION|>--- conflicted
+++ resolved
@@ -791,27 +791,16 @@
         FAILED scipy/spatial/tests/test_distance.py::TestPdist::test_pdist_correlation_iris
         FAILED scipy/spatial/tests/test_distance.py::TestPdist::test_pdist_correlation_iris_float32
         = 4 failed, 54407 passed, 3016 skipped, 223 xfailed, 13 xpassed, 10917 warnings in 6068.43s (1:41:08) =
-<<<<<<< HEAD
-    In version 2023.07 on grace, 2 failing tests in scipy (version 1.11.1):
-        FAILED scipy/optimize/tests/test_linprog.py::TestLinprogIPSparse::test_bug_6139
-        FAILED scipy/optimize/tests/test_linprog.py::TestLinprogIPSparsePresolve::test_bug_6139
-        = 2 failed, 54409 passed, 3016 skipped, 223 xfailed, 13 xpassed, 10917 warnings in 583.22s (0:09:43) =
-=======
-    In version 2023.11 on grace, 2 failing tests in scipy (version 1.11.4):
+    In version 2023.07 + 2023.11 on grace, 2 failing tests in scipy (versions 1.11.1,  1.11.4):
         FAILED scipy/optimize/tests/test_linprog.py::TestLinprogIPSparse::test_bug_6139
         FAILED scipy/optimize/tests/test_linprog.py::TestLinprogIPSparsePresolve::test_bug_6139
         = 2 failed, 54876 passed, 3021 skipped, 223 xfailed, 13 xpassed in 581.85s (0:09:41) =
->>>>>>> 5add0445
     (in previous versions we were not as strict yet on the numpy/SciPy tests)
     """
     cpu_target = get_eessi_envvar('EESSI_SOFTWARE_SUBDIR')
     scipy_bundle_versions_nv1 = ('2021.10', '2023.02', '2023.07', '2023.11')
     scipy_bundle_versions_a64fx = ('2023.07', '2023.11')
-<<<<<<< HEAD
-    scipy_bundle_versions_nvidia_grace = ('2023.07')
-=======
-    scipy_bundle_versions_nvidia_grace = ('2023.11')
->>>>>>> 5add0445
+    scipy_bundle_versions_nvidia_grace = ('2023.07', '2023.11')
     if self.name == 'SciPy-bundle':
         if cpu_target == CPU_TARGET_NEOVERSE_V1 and self.version in scipy_bundle_versions_nv1:
             self.cfg['testopts'] = "|| echo ignoring failing tests"
