# Hooks to customize how EasyBuild installs software in EESSI
# see https://docs.easybuild.io/en/latest/Hooks.html
import glob
import os
import re

import easybuild.tools.environment as env
from easybuild.easyblocks.generic.configuremake import obtain_config_guess
from easybuild.framework.easyconfig.constants import EASYCONFIG_CONSTANTS
from easybuild.tools.build_log import EasyBuildError, print_msg
from easybuild.tools.config import build_option, update_build_option
from easybuild.tools.filetools import apply_regex_substitutions, copy_file, remove_file, symlink, which
from easybuild.tools.run import run_cmd
from easybuild.tools.systemtools import AARCH64, POWER, X86_64, get_cpu_architecture, get_cpu_features
from easybuild.tools.toolchain.compiler import OPTARCH_GENERIC

# prefer importing LooseVersion from easybuild.tools, but fall back to distuils in case EasyBuild <= 4.7.0 is used
try:
    from easybuild.tools import LooseVersion
except ImportError:
    from distutils.version import LooseVersion


CPU_TARGET_NEOVERSE_N1 = 'aarch64/neoverse_n1'
CPU_TARGET_NEOVERSE_V1 = 'aarch64/neoverse_v1'
CPU_TARGET_AARCH64_GENERIC = 'aarch64/generic'
CPU_TARGET_A64FX = 'aarch64/a64fx'

CPU_TARGET_ZEN4 = 'x86_64/amd/zen4'

EESSI_RPATH_OVERRIDE_ATTR = 'orig_rpath_override_dirs'

SYSTEM = EASYCONFIG_CONSTANTS['SYSTEM'][0]


def get_eessi_envvar(eessi_envvar):
    """Get an EESSI environment variable from the environment"""

    eessi_envvar_value = os.getenv(eessi_envvar)
    if eessi_envvar_value is None:
        raise EasyBuildError("$%s is not defined!", eessi_envvar)

    return eessi_envvar_value


def get_rpath_override_dirs(software_name):
    # determine path to installations in software layer via $EESSI_SOFTWARE_PATH
    eessi_software_path = get_eessi_envvar('EESSI_SOFTWARE_PATH')

    # construct the rpath override directory stub
    rpath_injection_stub = os.path.join(
        # Make sure we are looking inside the `host_injections` directory
        eessi_software_path.replace('versions', 'host_injections', 1),
        # Add the subdirectory for the specific software
        'rpath_overrides',
        software_name,
        # We can't know the version, but this allows the use of a symlink
        # to facilitate version upgrades without removing files
        'system',
    )

    # Allow for libraries in lib or lib64
    rpath_injection_dirs = [os.path.join(rpath_injection_stub, x) for x in ('lib', 'lib64')]

    return rpath_injection_dirs


def parse_hook(ec, *args, **kwargs):
    """Main parse hook: trigger custom functions based on software name."""

    # determine path to Prefix installation in compat layer via $EPREFIX
    eprefix = get_eessi_envvar('EPREFIX')

    if ec.name in PARSE_HOOKS:
        PARSE_HOOKS[ec.name](ec, eprefix)

    # inject the GPU property (if required)
    ec = inject_gpu_property(ec)


def post_ready_hook(self, *args, **kwargs):
    """
    Post-ready hook: limit parallellism for selected builds, because they require a lot of memory per used core.
    """
    # 'parallel' easyconfig parameter is set via EasyBlock.set_parallel in ready step based on available cores.
    # here we reduce parallellism to only use half of that for selected software,
    # to avoid failing builds/tests due to out-of-memory problems;
    memory_hungry_build = self.name in ['libxc', 'MBX', 'TensorFlow']
    # on A64FX systems, (HBM) memory is typically scarce, so we need to use fewer cores for some builds
    cpu_target = get_eessi_envvar('EESSI_SOFTWARE_SUBDIR')
    memory_hungry_build_a64fx = cpu_target == CPU_TARGET_A64FX and self.name in ['Qt5']
    if memory_hungry_build or memory_hungry_build_a64fx:
        parallel = self.cfg['parallel']
        if parallel > 1:
            self.cfg['parallel'] = parallel // 2
            msg = "limiting parallelism to %s (was %s) for %s to avoid out-of-memory failures during building/testing"
            print_msg(msg % (self.cfg['parallel'], parallel, self.name), log=self.log)


def pre_prepare_hook(self, *args, **kwargs):
    """Main pre-prepare hook: trigger custom functions."""

    # Check if we have an MPI family in the toolchain (returns None if there is not)
    mpi_family = self.toolchain.mpi_family()

    # Inject an RPATH override for MPI (if needed)
    if mpi_family:
        # Get list of override directories
        mpi_rpath_override_dirs = get_rpath_override_dirs(mpi_family)

        # update the relevant option (but keep the original value so we can reset it later)
        if hasattr(self, EESSI_RPATH_OVERRIDE_ATTR):
            raise EasyBuildError("'self' already has attribute %s! Can't use pre_prepare hook.",
                                 EESSI_RPATH_OVERRIDE_ATTR)

        setattr(self, EESSI_RPATH_OVERRIDE_ATTR, build_option('rpath_override_dirs'))
        if getattr(self, EESSI_RPATH_OVERRIDE_ATTR):
            # self.EESSI_RPATH_OVERRIDE_ATTR is (already) a colon separated string, let's make it a list
            orig_rpath_override_dirs = [getattr(self, EESSI_RPATH_OVERRIDE_ATTR)]
            rpath_override_dirs = ':'.join(orig_rpath_override_dirs + mpi_rpath_override_dirs)
        else:
            rpath_override_dirs = ':'.join(mpi_rpath_override_dirs)
        update_build_option('rpath_override_dirs', rpath_override_dirs)
        print_msg("Updated rpath_override_dirs (to allow overriding MPI family %s): %s",
                  mpi_family, rpath_override_dirs)

    if self.name in PRE_PREPARE_HOOKS:
        PRE_PREPARE_HOOKS[self.name](self, *args, **kwargs)


def post_prepare_hook_gcc_prefixed_ld_rpath_wrapper(self, *args, **kwargs):
    """
    Post-configure hook for GCCcore:
    - copy RPATH wrapper script for linker commands to also have a wrapper in
      place with system type prefix like 'x86_64-pc-linux-gnu'
    """
    if self.name == 'GCCcore':
        config_guess = obtain_config_guess()
        system_type, _ = run_cmd(config_guess, log_all=True)
        cmd_prefix = '%s-' % system_type.strip()
        for cmd in ('ld', 'ld.gold', 'ld.bfd'):
            wrapper = which(cmd)
            self.log.info("Path to %s wrapper: %s" % (cmd, wrapper))
            wrapper_dir = os.path.dirname(wrapper)
            prefix_wrapper = os.path.join(wrapper_dir, cmd_prefix + cmd)
            copy_file(wrapper, prefix_wrapper)
            self.log.info("Path to %s wrapper with '%s' prefix: %s" % (cmd, cmd_prefix, which(prefix_wrapper)))

            # we need to tweak the copied wrapper script, so that:
            regex_subs = [
                # - CMD in the script is set to the command name without prefix, because EasyBuild's rpath_args.py
                #   script that is used by the wrapper script only checks for 'ld', 'ld.gold', etc.
                #   when checking whether or not to use -Wl
                ('^CMD=.*', 'CMD=%s' % cmd),
                # - the path to the correct actual binary is logged and called
                ('/%s ' % cmd, '/%s ' % (cmd_prefix + cmd)),
            ]
            apply_regex_substitutions(prefix_wrapper, regex_subs)
    else:
        raise EasyBuildError("GCCcore-specific hook triggered for non-GCCcore easyconfig?!")


def post_prepare_hook(self, *args, **kwargs):
    """Main post-prepare hook: trigger custom functions."""

    if hasattr(self, EESSI_RPATH_OVERRIDE_ATTR):
        # Reset the value of 'rpath_override_dirs' now that we are finished with it
        update_build_option('rpath_override_dirs', getattr(self, EESSI_RPATH_OVERRIDE_ATTR))
        print_msg("Resetting rpath_override_dirs to original value: %s", getattr(self, EESSI_RPATH_OVERRIDE_ATTR))
        delattr(self, EESSI_RPATH_OVERRIDE_ATTR)

    if self.name in POST_PREPARE_HOOKS:
        POST_PREPARE_HOOKS[self.name](self, *args, **kwargs)


def parse_hook_casacore_disable_vectorize(ec, eprefix):
    """
    Disable 'vectorize' toolchain option for casacore 3.5.0 on aarch64/neoverse_v1
    Compiling casacore 3.5.0 with GCC 13.2.0 (foss-2023b) gives an error when building for aarch64/neoverse_v1.
    See also, https://github.com/EESSI/software-layer/pull/479
    """
    if ec.name == 'casacore':
        tcname, tcversion = ec['toolchain']['name'], ec['toolchain']['version']
        if (
            LooseVersion(ec.version) == LooseVersion('3.5.0') and
            tcname == 'foss' and tcversion == '2023b'
        ):
            cpu_target = get_eessi_envvar('EESSI_SOFTWARE_SUBDIR')
            if cpu_target == CPU_TARGET_NEOVERSE_V1:
                if not hasattr(ec, 'toolchainopts'):
                    ec['toolchainopts'] = {}
                ec['toolchainopts']['vectorize'] = False
                print_msg("Changed toochainopts for %s: %s", ec.name, ec['toolchainopts'])
            else:
                print_msg("Not changing option vectorize for %s on non-neoverse_v1", ec.name)
        else:
            print_msg("Not changing option vectorize for %s %s %s", ec.name, ec.version, ec.toolchain)
    else:
        raise EasyBuildError("casacore-specific hook triggered for non-casacore easyconfig?!")


def parse_hook_cgal_toolchainopts_precise(ec, eprefix):
    """Enable 'precise' rather than 'strict' toolchain option for CGAL on POWER."""
    if ec.name == 'CGAL':
        if get_cpu_architecture() == POWER:
            # 'strict' implies '-mieee-fp', which is not supported on POWER
            # see https://github.com/easybuilders/easybuild-framework/issues/2077
            ec['toolchainopts']['strict'] = False
            ec['toolchainopts']['precise'] = True
            print_msg("Tweaked toochainopts for %s: %s", ec.name, ec['toolchainopts'])
    else:
        raise EasyBuildError("CGAL-specific hook triggered for non-CGAL easyconfig?!")


def parse_hook_fontconfig_add_fonts(ec, eprefix):
    """Inject --with-add-fonts configure option for fontconfig."""
    if ec.name == 'fontconfig':
        # make fontconfig aware of fonts included with compat layer
        with_add_fonts = '--with-add-fonts=%s' % os.path.join(eprefix, 'usr', 'share', 'fonts')
        ec.update('configopts', with_add_fonts)
        print_msg("Added '%s' configure option for %s", with_add_fonts, ec.name)
    else:
        raise EasyBuildError("fontconfig-specific hook triggered for non-fontconfig easyconfig?!")


def parse_hook_grpcio_zlib(ec, ecprefix):
    """Adjust preinstallopts to use ZLIB from compat layer."""
    if ec.name == 'grpcio' and ec.version in ['1.57.0']:
        exts_list = ec['exts_list']
        original_preinstallopts = (exts_list[0][2])['preinstallopts']
        original_option = "GRPC_PYTHON_BUILD_SYSTEM_ZLIB=True"
        new_option = "GRPC_PYTHON_BUILD_SYSTEM_ZLIB=False"
        (exts_list[0][2])['preinstallopts'] = original_preinstallopts.replace(original_option, new_option, 1)
        print_msg("Modified the easyconfig to use compat ZLIB with GRPC_PYTHON_BUILD_SYSTEM_ZLIB=False")
    else:
        raise EasyBuildError("grpcio-specific hook triggered for a non-grpcio easyconfig?!")


def parse_hook_openblas_relax_lapack_tests_num_errors(ec, eprefix):
    """Relax number of failing numerical LAPACK tests for aarch64/neoverse_v1 CPU target for OpenBLAS < 0.3.23"""
    cpu_target = get_eessi_envvar('EESSI_SOFTWARE_SUBDIR')
    if ec.name == 'OpenBLAS':
        if LooseVersion(ec.version) < LooseVersion('0.3.23'):
            # relax maximum number of failed numerical LAPACK tests for aarch64/neoverse_v1 CPU target
            # since the default setting of 150 that works well on other aarch64 targets and x86_64 is a bit too strict
            # See https://github.com/EESSI/software-layer/issues/314
            cfg_option = 'max_failing_lapack_tests_num_errors'
            if cpu_target == CPU_TARGET_NEOVERSE_V1:
                orig_value = ec[cfg_option]
                ec[cfg_option] = 400
                print_msg("Maximum number of failing LAPACK tests with numerical errors for %s relaxed to %s (was %s)",
                          ec.name, ec[cfg_option], orig_value)
            else:
                print_msg("Not changing option %s for %s on non-AARCH64", cfg_option, ec.name)
    else:
        raise EasyBuildError("OpenBLAS-specific hook triggered for non-OpenBLAS easyconfig?!")


def parse_hook_pybind11_replace_catch2(ec, eprefix):
    """
    Replace Catch2 build dependency in pybind11 easyconfigs with one that doesn't use system toolchain.
    cfr. https://github.com/easybuilders/easybuild-easyconfigs/pull/19270
    """
    # this is mainly necessary to avoid that --missing keeps reporting Catch2/2.13.9 is missing,
    # and to avoid that we need to use "--from-pr 19270" for every easyconfigs that (indirectly) depends on pybind11
    if ec.name == 'pybind11' and ec.version in ['2.10.3', '2.11.1']:
        build_deps = ec['builddependencies']
        catch2_build_dep = None
        catch2_name, catch2_version = ('Catch2', '2.13.9')
        for idx, build_dep in enumerate(build_deps):
            if build_dep[0] == catch2_name and build_dep[1] == catch2_version:
                catch2_build_dep = build_dep
                break
        if catch2_build_dep and len(catch2_build_dep) == 4 and catch2_build_dep[3] == SYSTEM:
            build_deps[idx] = (catch2_name, catch2_version)


def parse_hook_qt5_check_qtwebengine_disable(ec, eprefix):
    """
    Disable check for QtWebEngine in Qt5 as workaround for problem with determining glibc version.
    """
    if ec.name == 'Qt5':
        # workaround for glibc version being reported as "UNKNOWN" in Gentoo Prefix environment by EasyBuild v4.7.2,
        # see also https://github.com/easybuilders/easybuild-framework/pull/4290
        ec['check_qtwebengine'] = False
        print_msg("Checking for QtWebEgine in Qt5 installation has been disabled")
    else:
        raise EasyBuildError("Qt5-specific hook triggered for non-Qt5 easyconfig?!")


def parse_hook_ucx_eprefix(ec, eprefix):
    """Make UCX aware of compatibility layer via additional configuration options."""
    if ec.name == 'UCX':
        ec.update('configopts', '--with-sysroot=%s' % eprefix)
        ec.update('configopts', '--with-rdmacm=%s' % os.path.join(eprefix, 'usr'))
        print_msg("Using custom configure options for %s: %s", ec.name, ec['configopts'])
    else:
        raise EasyBuildError("UCX-specific hook triggered for non-UCX easyconfig?!")


def parse_hook_lammps_remove_deps_for_CI_aarch64(ec, *args, **kwargs):
    """
    Remove x86_64 specific dependencies for the CI to pass on aarch64
    """
    if ec.name == 'LAMMPS' and ec.version in ('2Aug2023_update2',):
        if os.getenv('EESSI_CPU_FAMILY') == 'aarch64':
            # ScaFaCoS and tbb are not compatible with aarch64/* CPU targets,
            # so remove them as dependencies for LAMMPS (they're optional);
            # see also https://github.com/easybuilders/easybuild-easyconfigs/pull/19164 +
            # https://github.com/easybuilders/easybuild-easyconfigs/pull/19000;
            # we need this hook because we check for missing installations for all CPU targets
            # on an x86_64 VM in GitHub Actions (so condition based on ARCH in LAMMPS easyconfig is always true)
            ec['dependencies'] = [dep for dep in ec['dependencies'] if dep[0] not in ('ScaFaCoS', 'tbb')]
    else:
        raise EasyBuildError("LAMMPS-specific hook triggered for non-LAMMPS easyconfig?!")


def parse_hook_CP2K_remove_deps_for_aarch64(ec, *args, **kwargs):
    """
    Remove x86_64 specific dependencies for the CI and missing installations to pass on aarch64
    """
    if ec.name == 'CP2K' and ec.version in ('2023.1',):
        if os.getenv('EESSI_CPU_FAMILY') == 'aarch64':
            # LIBXSMM is not supported on ARM with GCC 12.2.0 and 12.3.0
            # See https://www.cp2k.org/dev:compiler_support
            # See https://github.com/easybuilders/easybuild-easyconfigs/pull/20951
            # we need this hook because we check for missing installations for all CPU targets
            # on an x86_64 VM in GitHub Actions (so condition based on ARCH in LAMMPS easyconfig is always true)
            ec['dependencies'] = [dep for dep in ec['dependencies'] if dep[0] not in ('libxsmm',)]
    else:
        raise EasyBuildError("CP2K-specific hook triggered for non-CP2K easyconfig?!")


def pre_prepare_hook_highway_handle_test_compilation_issues(self, *args, **kwargs):
    """
    Solve issues with compiling or running the tests on both
    neoverse_n1 and neoverse_v1 with Highway 1.0.4 and GCC 12.3.0:
      - for neoverse_n1 we set optarch to GENERIC
      - for neoverse_v1 and a64fx we completely disable the tests
    cfr. https://github.com/EESSI/software-layer/issues/469
    """
    if self.name == 'Highway':
        tcname, tcversion = self.toolchain.name, self.toolchain.version
        cpu_target = get_eessi_envvar('EESSI_SOFTWARE_SUBDIR')
        # note: keep condition in sync with the one used in
        # post_prepare_hook_highway_handle_test_compilation_issues
        if self.version in ['1.0.4'] and tcname == 'GCCcore' and tcversion == '12.3.0':
            if cpu_target in [CPU_TARGET_A64FX, CPU_TARGET_NEOVERSE_V1]:
                self.cfg.update('configopts', '-DHWY_ENABLE_TESTS=OFF')
            if cpu_target == CPU_TARGET_NEOVERSE_N1:
                self.orig_optarch = build_option('optarch')
                update_build_option('optarch', OPTARCH_GENERIC)
    else:
        raise EasyBuildError("Highway-specific hook triggered for non-Highway easyconfig?!")


def post_prepare_hook_highway_handle_test_compilation_issues(self, *args, **kwargs):
    """
    Post-prepare hook for Highway to reset optarch build option.
    """
    if self.name == 'Highway':
        tcname, tcversion = self.toolchain.name, self.toolchain.version
        cpu_target = get_eessi_envvar('EESSI_SOFTWARE_SUBDIR')
        # note: keep condition in sync with the one used in
        # pre_prepare_hook_highway_handle_test_compilation_issues
        if self.version in ['1.0.4'] and tcname == 'GCCcore' and tcversion == '12.3.0':
            if cpu_target == CPU_TARGET_NEOVERSE_N1:
                update_build_option('optarch', self.orig_optarch)


def pre_configure_hook(self, *args, **kwargs):
    """Main pre-configure hook: trigger custom functions based on software name."""
    if self.name in PRE_CONFIGURE_HOOKS:
        PRE_CONFIGURE_HOOKS[self.name](self, *args, **kwargs)


def pre_configure_hook_BLIS_a64fx(self, *args, **kwargs):
    """
    Pre-configure hook for BLIS when building for A64FX:
    - add -DCACHE_SECTOR_SIZE_READONLY to $CFLAGS for BLIS 0.9.0, cfr. https://github.com/flame/blis/issues/800
    """
    if self.name == 'BLIS':
        cpu_target = get_eessi_envvar('EESSI_SOFTWARE_SUBDIR')
        if self.version == '0.9.0' and cpu_target == CPU_TARGET_A64FX:
            # last argument of BLIS' configure command is configuration target (usually 'auto' for auto-detect),
            # specifying of variables should be done before that
            config_opts = self.cfg['configopts'].split(' ')
            cflags_var = 'CFLAGS="$CFLAGS -DCACHE_SECTOR_SIZE_READONLY"'
            config_target = config_opts[-1]
            self.cfg['configopts'] = ' '.join(config_opts[:-1] + [cflags_var, config_target])
    else:
        raise EasyBuildError("BLIS-specific hook triggered for non-BLIS easyconfig?!")


def pre_configure_hook_extrae(self, *args, **kwargs):
    """
    Pre-configure hook for Extrae
    - avoid use of 'which' in configure script
    - specify correct path to binutils/zlib (in compat layer)
    """
    if self.name == 'Extrae':

        # determine path to Prefix installation in compat layer via $EPREFIX
        eprefix = get_eessi_envvar('EPREFIX')

        binutils_lib_path_glob_pattern = os.path.join(eprefix, 'usr', 'lib*', 'binutils', '*-linux-gnu', '2.*')
        binutils_lib_path = glob.glob(binutils_lib_path_glob_pattern)
        if len(binutils_lib_path) == 1:
            self.cfg.update('configopts', '--with-binutils=' + binutils_lib_path[0])
        else:
            raise EasyBuildError("Failed to isolate path for binutils libraries using %s, got %s",
                                 binutils_lib_path_glob_pattern, binutils_lib_path)

        # zlib is a filtered dependency, so we need to manually specify it's location to avoid the host version
        self.cfg.update('configopts', '--with-libz=' + eprefix)

        # replace use of 'which' with 'command -v', since 'which' is broken in EESSI build container;
        # this must be done *after* running configure script, because initial configuration re-writes configure script,
        # and problem due to use of which only pops up when running make ?!
        self.cfg.update(
            'prebuildopts',
            "cp config/mpi-macros.m4 config/mpi-macros.m4.orig &&"
            "sed -i 's/`which /`command -v /g' config/mpi-macros.m4 && "
            )
    else:
        raise EasyBuildError("Extrae-specific hook triggered for non-Extrae easyconfig?!")


def pre_configure_hook_gobject_introspection(self, *args, **kwargs):
    """
    pre-configure hook for GObject-Introspection:
    - prevent GObject-Introspection from setting $LD_LIBRARY_PATH if EasyBuild is configured to filter it, see:
      https://github.com/EESSI/software-layer/issues/196
    """
    if self.name == 'GObject-Introspection':
        # inject a line that removes all items from runtime_path_envvar that are in $EASYBUILD_FILTER_ENVVARS
        sed_cmd = r'sed -i "s@\(^\s*runtime_path_envvar = \)\(.*\)@'
        sed_cmd += r'\1\2\n\1 [x for x in runtime_path_envvar if not x in os.environ.get(\'EASYBUILD_FILTER_ENV_VARS\', \'\').split(\',\')]@g"'
        sed_cmd += ' %(start_dir)s/giscanner/ccompiler.py && '
        self.cfg.update('preconfigopts', sed_cmd)
    else:
        raise EasyBuildError("GObject-Introspection-specific hook triggered for non-GObject-Introspection easyconfig?!")


def pre_configure_hook_gromacs(self, *args, **kwargs):
    """
    Pre-configure hook for GROMACS:
    - avoid building with SVE instructions on Neoverse V1 as workaround for failing tests,
      see https://gitlab.com/gromacs/gromacs/-/issues/5057 + https://gitlab.com/eessi/support/-/issues/47
    """
    if self.name == 'GROMACS':
        cpu_target = get_eessi_envvar('EESSI_SOFTWARE_SUBDIR')
        if LooseVersion(self.version) <= LooseVersion('2024.1') and cpu_target == CPU_TARGET_NEOVERSE_V1:
            self.cfg.update('configopts', '-DGMX_SIMD=ARM_NEON_ASIMD')
            print_msg(
                "Avoiding use of SVE instructions for GROMACS %s by using ARM_NEON_ASIMD as GMX_SIMD value",
                self.version
                )
    else:
        raise EasyBuildError("GROMACS-specific hook triggered for non-GROMACS easyconfig?!")


def pre_configure_hook_openblas_optarch_generic(self, *args, **kwargs):
    """
    Pre-configure hook for OpenBLAS: add DYNAMIC_ARCH=1 to build/test/install options when using --optarch=GENERIC
    """
    if self.name == 'OpenBLAS':
        if build_option('optarch') == OPTARCH_GENERIC:
            for step in ('build', 'test', 'install'):
                self.cfg.update(f'{step}opts', "DYNAMIC_ARCH=1")

            # use -mtune=generic rather than -mcpu=generic in $CFLAGS on aarch64,
            # because -mcpu=generic implies a particular -march=armv* which clashes with those used by OpenBLAS
            # when building with DYNAMIC_ARCH=1
            if get_cpu_architecture() == AARCH64:
                cflags = os.getenv('CFLAGS').replace('-mcpu=generic', '-mtune=generic')
                env.setvar('CFLAGS', cflags)
    else:
        raise EasyBuildError("OpenBLAS-specific hook triggered for non-OpenBLAS easyconfig?!")


def pre_configure_hook_libfabric_disable_psm3_x86_64_generic(self, *args, **kwargs):
    """Add --disable-psm3 to libfabric configure options when building with --optarch=GENERIC on x86_64."""
    if self.name == 'libfabric':
        if get_cpu_architecture() == X86_64:
            generic = build_option('optarch') == OPTARCH_GENERIC
            no_avx = 'avx' not in get_cpu_features()
            if generic or no_avx:
                self.cfg.update('configopts', '--disable-psm3')
                print_msg("Using custom configure options for %s: %s", self.name, self.cfg['configopts'])
    else:
        raise EasyBuildError("libfabric-specific hook triggered for non-libfabric easyconfig?!")


def pre_configure_hook_metabat_filtered_zlib_dep(self, *args, **kwargs):
    """
    Pre-configure hook for MetaBAT:
    - take into account that zlib is a filtered dependency,
      and that there's no libz.a in the EESSI compat layer
    """
    if self.name == 'MetaBAT':
        configopts = self.cfg['configopts']
        regex = re.compile(r"\$EBROOTZLIB/lib/libz.a")
        self.cfg['configopts'] = regex.sub('$EPREFIX/usr/lib64/libz.so', configopts)
    else:
        raise EasyBuildError("MetaBAT-specific hook triggered for non-MetaBAT easyconfig?!")


def pre_configure_hook_wrf_aarch64(self, *args, **kwargs):
    """
    Pre-configure hook for WRF:
    - patch arch/configure_new.defaults so building WRF with foss toolchain works on aarch64
    """
    if self.name == 'WRF':
        if get_cpu_architecture() == AARCH64:
            pattern = "Linux x86_64 ppc64le, gfortran"
            repl = "Linux x86_64 aarch64 ppc64le, gfortran"
            if LooseVersion(self.version) <= LooseVersion('3.9.0'):
                self.cfg.update('preconfigopts', "sed -i 's/%s/%s/g' arch/configure_new.defaults && " % (pattern, repl))
                print_msg("Using custom preconfigopts for %s: %s", self.name, self.cfg['preconfigopts'])

            if LooseVersion('4.0.0') <= LooseVersion(self.version) <= LooseVersion('4.2.1'):
                self.cfg.update('preconfigopts', "sed -i 's/%s/%s/g' arch/configure.defaults && " % (pattern, repl))
                print_msg("Using custom preconfigopts for %s: %s", self.name, self.cfg['preconfigopts'])
    else:
        raise EasyBuildError("WRF-specific hook triggered for non-WRF easyconfig?!")


def pre_configure_hook_LAMMPS_zen4(self, *args, **kwargs):
    """
    pre-configure hook for LAMMPS:
    - set kokkos_arch on x86_64/amd/zen4
    """

    cpu_target = get_eessi_envvar('EESSI_SOFTWARE_SUBDIR')
    if self.name == 'LAMMPS':
        if self.version == '2Aug2023_update2':
            if get_cpu_architecture() == X86_64:
                if cpu_target == CPU_TARGET_ZEN4:
                    # There is no support for ZEN4 in LAMMPS yet so falling back to ZEN3
                    self.cfg['kokkos_arch'] = 'ZEN3'
    else:
        raise EasyBuildError("LAMMPS-specific hook triggered for non-LAMMPS easyconfig?!")


def pre_test_hook(self, *args, **kwargs):
    """Main pre-test hook: trigger custom functions based on software name."""
    if self.name in PRE_TEST_HOOKS:
        PRE_TEST_HOOKS[self.name](self, *args, **kwargs)


def pre_test_hook_exclude_failing_test_Highway(self, *args, **kwargs):
    """
    Pre-test hook for Highway: exclude failing TestAllShiftRightLanes/SVE_256 test on neoverse_v1
    cfr. https://github.com/EESSI/software-layer/issues/469
    """
    cpu_target = get_eessi_envvar('EESSI_SOFTWARE_SUBDIR')
    if self.name == 'Highway' and self.version in ['1.0.3'] and cpu_target == CPU_TARGET_NEOVERSE_V1:
        self.cfg['runtest'] += ' ARGS="-E TestAllShiftRightLanes/SVE_256"'


def pre_test_hook_ignore_failing_tests_ESPResSo(self, *args, **kwargs):
    """
    Pre-test hook for ESPResSo: skip failing tests, tests frequently timeout due to known bugs in ESPResSo v4.2.1
    cfr. https://github.com/EESSI/software-layer/issues/363
    """
    if self.name == 'ESPResSo' and self.version == '4.2.1':
        self.cfg['testopts'] = "|| echo 'ignoring failing tests (probably due to timeouts)'"


def pre_test_hook_ignore_failing_tests_FFTWMPI(self, *args, **kwargs):
    """
    Pre-test hook for FFTW.MPI: skip failing tests for FFTW.MPI 3.3.10 on neoverse_v1
    cfr. https://github.com/EESSI/software-layer/issues/325
    """
    cpu_target = get_eessi_envvar('EESSI_SOFTWARE_SUBDIR')
    if self.name == 'FFTW.MPI' and self.version == '3.3.10' and cpu_target == CPU_TARGET_NEOVERSE_V1:
        self.cfg['testopts'] = "|| echo ignoring failing tests"


def pre_test_hook_ignore_failing_tests_SciPybundle(self, *args, **kwargs):
    """
    Pre-test hook for SciPy-bundle: skip failing tests for selected SciPy-bundle versions
    In version 2021.10 on neoverse_v1, 2 failing tests in scipy 1.6.3:
        FAILED optimize/tests/test_linprog.py::TestLinprogIPSparse::test_bug_6139 - A...
        FAILED optimize/tests/test_linprog.py::TestLinprogIPSparsePresolve::test_bug_6139
        = 2 failed, 30554 passed, 2064 skipped, 10992 deselected, 76 xfailed, 7 xpassed, 40 warnings in 380.27s (0:06:20) =
    In versions 2023.02 + 2023.07 + 2023.11 on neoverse_v1, 2 failing tests in scipy (versions 1.10.1, 1.11.1, 1.11.4):
        FAILED scipy/spatial/tests/test_distance.py::TestPdist::test_pdist_correlation_iris
        FAILED scipy/spatial/tests/test_distance.py::TestPdist::test_pdist_correlation_iris_float32
        = 2 failed, 54409 passed, 3016 skipped, 223 xfailed, 13 xpassed, 10917 warnings in 892.04s (0:14:52) =
    In version 2023.07 on a64fx, 4 failing tests in scipy 1.11.1:
        FAILED scipy/optimize/tests/test_linprog.py::TestLinprogIPSparse::test_bug_6139
        FAILED scipy/optimize/tests/test_linprog.py::TestLinprogIPSparsePresolve::test_bug_6139
        FAILED scipy/spatial/tests/test_distance.py::TestPdist::test_pdist_correlation_iris
        FAILED scipy/spatial/tests/test_distance.py::TestPdist::test_pdist_correlation_iris_float32
        = 4 failed, 54407 passed, 3016 skipped, 223 xfailed, 13 xpassed, 10917 warnings in 6068.43s (1:41:08) =
    (in previous versions we were not as strict yet on the numpy/SciPy tests)
    """
    cpu_target = get_eessi_envvar('EESSI_SOFTWARE_SUBDIR')
    scipy_bundle_versions_nv1 = ('2021.10', '2023.02', '2023.07', '2023.11')
    scipy_bundle_versions_a64fx = ('2023.07', '2023.11')
    if self.name == 'SciPy-bundle':
        if cpu_target == CPU_TARGET_NEOVERSE_V1 and self.version in scipy_bundle_versions_nv1:
            self.cfg['testopts'] = "|| echo ignoring failing tests"
        elif cpu_target == CPU_TARGET_A64FX and self.version in scipy_bundle_versions_a64fx:
            self.cfg['testopts'] = "|| echo ignoring failing tests"


def pre_test_hook_ignore_failing_tests_netCDF(self, *args, **kwargs):
    """
    Pre-test hook for netCDF: skip failing tests for selected netCDF versions on neoverse_v1
    cfr. https://github.com/EESSI/software-layer/issues/425
    The following tests are problematic:
        163 - nc_test4_run_par_test (Timeout)
        190 - h5_test_run_par_tests (Timeout)
    A few other tests are skipped in the easyconfig and patches for similar issues, see above issue for details.
    """
    cpu_target = get_eessi_envvar('EESSI_SOFTWARE_SUBDIR')
    if self.name == 'netCDF' and self.version == '4.9.2' and cpu_target == CPU_TARGET_NEOVERSE_V1:
        self.cfg['testopts'] = "|| echo ignoring failing tests"


def pre_test_hook_increase_max_failed_tests_arm_PyTorch(self, *args, **kwargs):
    """
    Pre-test hook for PyTorch: increase max failing tests for ARM for PyTorch 2.1.2
    See https://github.com/EESSI/software-layer/pull/444#issuecomment-1890416171
    """
    if self.name == 'PyTorch' and self.version == '2.1.2' and get_cpu_architecture() == AARCH64:
        self.cfg['max_failed_tests'] = 10


def pre_single_extension_hook(ext, *args, **kwargs):
    """Main pre-extension: trigger custom functions based on software name."""
    if ext.name in PRE_SINGLE_EXTENSION_HOOKS:
        PRE_SINGLE_EXTENSION_HOOKS[ext.name](ext, *args, **kwargs)


def post_single_extension_hook(ext, *args, **kwargs):
    """Main post-extension hook: trigger custom functions based on software name."""
    if ext.name in POST_SINGLE_EXTENSION_HOOKS:
        POST_SINGLE_EXTENSION_HOOKS[ext.name](ext, *args, **kwargs)


def pre_single_extension_isoband(ext, *args, **kwargs):
    """
    Pre-extension hook for isoband R package, to fix build on top of recent glibc.
    """
    if ext.name == 'isoband' and LooseVersion(ext.version) < LooseVersion('0.2.5'):
        # use constant value instead of SIGSTKSZ for stack size in vendored testthat included in isoband sources,
        # cfr. https://github.com/r-lib/isoband/commit/6984e6ce8d977f06e0b5ff73f5d88e5c9a44c027
        ext.cfg['preinstallopts'] = "sed -i 's/SIGSTKSZ/32768/g' src/testthat/vendor/catch.h && "


def pre_single_extension_numpy(ext, *args, **kwargs):
    """
    Pre-extension hook for numpy, to change -march=native to -march=armv8.4-a for numpy 1.24.2
    when building for aarch64/neoverse_v1 CPU target.
    """
    cpu_target = get_eessi_envvar('EESSI_SOFTWARE_SUBDIR')
    if ext.name == 'numpy' and ext.version == '1.24.2' and cpu_target == CPU_TARGET_NEOVERSE_V1:
        # note: this hook is called before build environment is set up (by calling toolchain.prepare()),
        # so environment variables like $CFLAGS are not defined yet
        # unsure which of these actually matter for numpy, so changing all of them
        ext.orig_optarch = build_option('optarch')
        update_build_option('optarch', 'march=armv8.4-a')


def post_single_extension_numpy(ext, *args, **kwargs):
    """
    Post-extension hook for numpy, to reset 'optarch' build option.
    """
    cpu_target = get_eessi_envvar('EESSI_SOFTWARE_SUBDIR')
    if ext.name == 'numpy' and ext.version == '1.24.2' and cpu_target == CPU_TARGET_NEOVERSE_V1:
        update_build_option('optarch', ext.orig_optarch)


def pre_single_extension_testthat(ext, *args, **kwargs):
    """
    Pre-extension hook for testthat R package, to fix build on top of recent glibc.
    """
    if ext.name == 'testthat' and LooseVersion(ext.version) < LooseVersion('3.1.0'):
        # use constant value instead of SIGSTKSZ for stack size,
        # cfr. https://github.com/r-lib/testthat/issues/1373 + https://github.com/r-lib/testthat/pull/1403
        ext.cfg['preinstallopts'] = "sed -i 's/SIGSTKSZ/32768/g' inst/include/testthat/vendor/catch.h && "


def post_postproc_hook(self, *args, **kwargs):
    """Main post-postprocessing hook: trigger custom functions based on software name."""
    if self.name in POST_POSTPROC_HOOKS:
        POST_POSTPROC_HOOKS[self.name](self, *args, **kwargs)


def post_postproc_cuda(self, *args, **kwargs):
    """
    Remove files from CUDA installation that we are not allowed to ship,
    and replace them with a symlink to a corresponding installation under host_injections.
    """

    # We need to check if we are doing an EESSI-distributed installation
    eessi_pattern = r"^/cvmfs/[^/]*.eessi.io/versions/"
    host_injections_location = "/cvmfs/software.eessi.io/host_injections/"
    eessi_installation = bool(re.search(eessi_pattern, self.installdir))

    if self.name == 'CUDA' and eessi_installation:
        print_msg("Replacing files in CUDA installation that we can not ship with symlinks to host_injections...")

        # read CUDA EULA, construct allowlist based on section 2.6 that specifies list of files that can be shipped
        eula_path = os.path.join(self.installdir, 'EULA.txt')
        relevant_eula_lines = []
        with open(eula_path) as infile:
            copy = False
            for line in infile:
                if line.strip() == "2.6. Attachment A":
                    copy = True
                    continue
                elif line.strip() == "2.7. Attachment B":
                    copy = False
                    continue
                elif copy:
                    relevant_eula_lines.append(line)

        # create list without file extensions, they're not really needed and they only complicate things
        allowlist = ['EULA', 'README']
        file_extensions = ['.so', '.a', '.h', '.bc']
        for line in relevant_eula_lines:
            for word in line.split():
                if any(ext in word for ext in file_extensions):
                    allowlist.append(os.path.splitext(word)[0])
        allowlist = sorted(set(allowlist))
        self.log.info("Allowlist for files in CUDA installation that can be redistributed: " + ', '.join(allowlist))

        # Do some quick sanity checks for things we should or shouldn't have in the list
        if 'nvcc' in allowlist:
            raise EasyBuildError("Found 'nvcc' in allowlist: %s" % allowlist)
        if 'libcudart' not in allowlist:
            raise EasyBuildError("Did not find 'libcudart' in allowlist: %s" % allowlist)

        # iterate over all files in the CUDA installation directory
        for dir_path, _, files in os.walk(self.installdir):
            for filename in files:
                full_path = os.path.join(dir_path, filename)
                # we only really care about real files, i.e. not symlinks
                if not os.path.islink(full_path):
                    # check if the current file name stub is part of the allowlist
                    basename = filename.split('.')[0]
                    if basename in allowlist:
                        self.log.debug("%s is found in allowlist, so keeping it: %s", basename, full_path)
                    else:
                        self.log.debug("%s is not found in allowlist, so replacing it with symlink: %s",
                                       basename, full_path)
                        # if it is not in the allowlist, delete the file and create a symlink to host_injections

                        # the host_injections path is under a fixed repo/location for CUDA
                        host_inj_path = re.sub(eessi_pattern, host_injections_location, full_path)
                        # CUDA itself doesn't care about compute capability so remove this duplication from
                        # under host_injections
                        accel_subdir = os.getenv("EESSI_ACCELERATOR_TARGET")
                        if accel_subdir:
<<<<<<< HEAD
                            host_inj_path = host_inj_path.replace('/accel/%s' % accel_subdir, '')
=======
                            host_inj_path = host_inj_path.replace("/accel/%s" % accel_subdir, '')
>>>>>>> 9138ac68
                        # make sure source and target of symlink are not the same
                        if full_path == host_inj_path:
                            raise EasyBuildError("Source (%s) and target (%s) are the same location, are you sure you "
                                                 "are using this hook for an EESSI installation?",
                                                 full_path, host_inj_path)
                        remove_file(full_path)
                        symlink(host_inj_path, full_path)
    else:
        raise EasyBuildError("CUDA-specific hook triggered for non-CUDA easyconfig?!")


def inject_gpu_property(ec):
    """
    Add 'gpu' property, via modluafooter easyconfig parameter
    """
    ec_dict = ec.asdict()
    # Check if CUDA is in the dependencies, if so add the 'gpu' Lmod property
    if ('CUDA' in [dep[0] for dep in iter(ec_dict['dependencies'])]):
        ec.log.info("Injecting gpu as Lmod arch property and envvar with CUDA version")
        key = 'modluafooter'
        value = 'add_property("arch","gpu")'
        cuda_version = 0
        for dep in iter(ec_dict['dependencies']):
            # Make CUDA a build dependency only (rpathing saves us from link errors)
            if 'CUDA' in dep[0]:
                cuda_version = dep[1]
                ec_dict['dependencies'].remove(dep)
                if dep not in ec_dict['builddependencies']:
                    ec_dict['builddependencies'].append(dep)
        value = '\n'.join([value, 'setenv("EESSICUDAVERSION","%s")' % cuda_version])
        if key in ec_dict:
            if value not in ec_dict[key]:
                ec[key] = '\n'.join([ec_dict[key], value])
        else:
            ec[key] = value
    return ec


PARSE_HOOKS = {
    'casacore': parse_hook_casacore_disable_vectorize,
    'CGAL': parse_hook_cgal_toolchainopts_precise,
    'fontconfig': parse_hook_fontconfig_add_fonts,
    'grpcio': parse_hook_grpcio_zlib,
    'LAMMPS': parse_hook_lammps_remove_deps_for_CI_aarch64,
    'CP2K': parse_hook_CP2K_remove_deps_for_aarch64,
    'OpenBLAS': parse_hook_openblas_relax_lapack_tests_num_errors,
    'pybind11': parse_hook_pybind11_replace_catch2,
    'Qt5': parse_hook_qt5_check_qtwebengine_disable,
    'UCX': parse_hook_ucx_eprefix,
}

PRE_PREPARE_HOOKS = {
    'Highway': pre_prepare_hook_highway_handle_test_compilation_issues,
}

POST_PREPARE_HOOKS = {
    'GCCcore': post_prepare_hook_gcc_prefixed_ld_rpath_wrapper,
    'Highway': post_prepare_hook_highway_handle_test_compilation_issues,
}

PRE_CONFIGURE_HOOKS = {
    'BLIS': pre_configure_hook_BLIS_a64fx,
    'GObject-Introspection': pre_configure_hook_gobject_introspection,
    'Extrae': pre_configure_hook_extrae,
    'GROMACS': pre_configure_hook_gromacs,
    'libfabric': pre_configure_hook_libfabric_disable_psm3_x86_64_generic,
    'MetaBAT': pre_configure_hook_metabat_filtered_zlib_dep,
    'OpenBLAS': pre_configure_hook_openblas_optarch_generic,
    'WRF': pre_configure_hook_wrf_aarch64,
    'LAMMPS': pre_configure_hook_LAMMPS_zen4,
}

PRE_TEST_HOOKS = {
    'ESPResSo': pre_test_hook_ignore_failing_tests_ESPResSo,
    'FFTW.MPI': pre_test_hook_ignore_failing_tests_FFTWMPI,
    'Highway': pre_test_hook_exclude_failing_test_Highway,
    'SciPy-bundle': pre_test_hook_ignore_failing_tests_SciPybundle,
    'netCDF': pre_test_hook_ignore_failing_tests_netCDF,
    'PyTorch': pre_test_hook_increase_max_failed_tests_arm_PyTorch,
}

PRE_SINGLE_EXTENSION_HOOKS = {
    'isoband': pre_single_extension_isoband,
    'numpy': pre_single_extension_numpy,
    'testthat': pre_single_extension_testthat,
}

POST_SINGLE_EXTENSION_HOOKS = {
    'numpy': post_single_extension_numpy,
}

POST_POSTPROC_HOOKS = {
    'CUDA': post_postproc_cuda,
}<|MERGE_RESOLUTION|>--- conflicted
+++ resolved
@@ -757,11 +757,8 @@
                         # under host_injections
                         accel_subdir = os.getenv("EESSI_ACCELERATOR_TARGET")
                         if accel_subdir:
-<<<<<<< HEAD
                             host_inj_path = host_inj_path.replace('/accel/%s' % accel_subdir, '')
-=======
                             host_inj_path = host_inj_path.replace("/accel/%s" % accel_subdir, '')
->>>>>>> 9138ac68
                         # make sure source and target of symlink are not the same
                         if full_path == host_inj_path:
                             raise EasyBuildError("Source (%s) and target (%s) are the same location, are you sure you "
