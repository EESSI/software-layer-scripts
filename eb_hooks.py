--- conflicted
+++ resolved
@@ -159,7 +159,6 @@
         raise EasyBuildError("fontconfig-specific hook triggered for non-fontconfig easyconfig?!")
 
 
-<<<<<<< HEAD
 def parse_hook_Qt5_check_qtwebengine_disable(ec, eprefix):
     """
     Disable check for QtWebEngine in Qt5 as workaround for problem with determining glibc version.
@@ -171,7 +170,8 @@
          print_msg("Checking for QtWebEgine in Qt5 installation has been disabled")
     else:
         raise EasyBuildError("Qt5-specific hook triggered for non-Qt5 easyconfig?!")
-=======
+
+
 def parse_hook_openblas_relax_lapack_tests_num_errors(ec, eprefix):
     """Relax number of failing numerical LAPACK tests on Arm 64-bit systems."""
     if ec.name == 'OpenBLAS':
@@ -187,7 +187,6 @@
             print_msg("Not changing option %s for %s on non-AARCH64", cfg_option, ec.name)
     else:
         raise EasyBuildError("OpenBLAS-specific hook triggered for non-OpenBLAS easyconfig?!")
->>>>>>> dfb0fbc7
 
 
 def parse_hook_ucx_eprefix(ec, eprefix):
@@ -263,11 +262,8 @@
 PARSE_HOOKS = {
     'CGAL': parse_hook_cgal_toolchainopts_precise,
     'fontconfig': parse_hook_fontconfig_add_fonts,
-<<<<<<< HEAD
+    'OpenBLAS': parse_hook_openblas_relax_lapack_tests_num_errors,
     'Qt5': parse_hook_Qt5_check_qtwebengine_disable,
-=======
-    'OpenBLAS': parse_hook_openblas_relax_lapack_tests_num_errors,
->>>>>>> dfb0fbc7
     'UCX': parse_hook_ucx_eprefix,
 }
 
