--- conflicted
+++ resolved
@@ -274,7 +274,6 @@
         self.cfg['testopts'] = "|| echo ignoring failing tests" 
 
 
-<<<<<<< HEAD
 def pre_single_extension_hook(ext, *args, **kwargs):
     """Main pre-configure hook: trigger custom functions based on software name."""
     if ext.name in PRE_SINGLE_EXTENSION_HOOKS:
@@ -300,7 +299,7 @@
         # cfr. https://github.com/r-lib/isoband/commit/6984e6ce8d977f06e0b5ff73f5d88e5c9a44c027
         ext.cfg['preinstallopts'] = "sed -i 's/SIGSTKSZ/32768/g' src/testthat/vendor/catch.h && "
 
-=======
+
 def pre_test_hook_ignore_failing_tests_FFTWMPI(self, *args, **kwargs):
     """
     Pre-test hook for FFTW.MPI: skip failing tests for FFTW.MPI 3.3.10 on neoverse_v1
@@ -309,7 +308,7 @@
     cpu_target = get_eessi_envvar('EESSI_SOFTWARE_SUBDIR')
     if self.name == 'FFTW.MPI' and self.version == '3.3.10' and cpu_target == 'aarch64/neoverse_v1':
         self.cfg['testopts'] = "|| echo ignoring failing tests"
->>>>>>> 02a62315
+
 
 PARSE_HOOKS = {
     'CGAL': parse_hook_cgal_toolchainopts_precise,
@@ -332,13 +331,10 @@
 
 PRE_TEST_HOOKS = {
     'SciPy-bundle': pre_test_hook_ignore_failing_tests_SciPybundle,
-<<<<<<< HEAD
+    'FFTW.MPI': pre_test_hook_ignore_failing_tests_FFTWMPI,
 }
 
 PRE_SINGLE_EXTENSION_HOOKS = {
     'isoband': pre_single_extension_isoband,
     'testthat': pre_single_extension_testthat,
-=======
-    'FFTW.MPI': pre_test_hook_ignore_failing_tests_FFTWMPI,
->>>>>>> 02a62315
 }