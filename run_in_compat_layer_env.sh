--- conflicted
+++ resolved
@@ -3,10 +3,6 @@
 base_dir=$(dirname $(realpath $0))
 source ${base_dir}/init/eessi_defaults
 
-<<<<<<< HEAD
-BUILD_CONTAINER="docker://ghcr.io/eessi/build-node:debian10"
-=======
->>>>>>> a7f3f0a6
 if [ -z $EESSI_PILOT_VERSION ]; then
     echo "ERROR: \$EESSI_PILOT_VERSION must be set!" >&2
     exit 1
