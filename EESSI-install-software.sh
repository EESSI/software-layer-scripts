#!/bin/bash
#
# Script to install EESSI software stack (version set through init/eessi_defaults)

# see example parsing of command line arguments at
#   https://wiki.bash-hackers.org/scripting/posparams#using_a_while_loop
#   https://stackoverflow.com/questions/192249/how-do-i-parse-command-line-arguments-in-bash

display_help() {
  echo "usage: $0 [OPTIONS]"
  echo "  --build-logs-dir       -  location to copy EasyBuild logs to for failed builds"
  echo "  -g | --generic         -  instructs script to build for generic architecture target"
  echo "  -h | --help            -  display this usage information"
  echo "  -x | --http-proxy URL  -  provides URL for the environment variable http_proxy"
  echo "  -y | --https-proxy URL -  provides URL for the environment variable https_proxy"
  echo "  --shared-fs-path       -  path to directory on shared filesystem that can be used"
  echo "  --skip-cuda-install    -  disable installing a full CUDA SDK in the host_injections prefix (e.g. in CI)"
}

# Function to check if a command exists
function command_exists() {
    command -v "$1" >/dev/null 2>&1
}

function copy_build_log() {
    # copy specified build log to specified directory, with some context added
    build_log=${1}
    build_logs_dir=${2}

    # also copy to build logs directory, if specified
    if [ ! -z "${build_logs_dir}" ]; then
        log_filename="$(basename ${build_log})"
        if [ ! -z "${SLURM_JOB_ID}" ]; then
            # use subdirectory for build log in context of a Slurm job
            build_log_path="${build_logs_dir}/jobs/${SLURM_JOB_ID}/${log_filename}"
        else
            build_log_path="${build_logs_dir}/non-jobs/${log_filename}"
        fi
        mkdir -p $(dirname ${build_log_path})
        cp -a ${build_log} ${build_log_path}
        chmod 0644 ${build_log_path}

        # add context to end of copied log file
        echo >> ${build_log_path}
        echo "Context from which build log was copied:" >> ${build_log_path}
        echo "- original path of build log: ${build_log}" >> ${build_log_path}
        echo "- working directory: ${PWD}" >> ${build_log_path}
        echo "- Slurm job ID: ${SLURM_OUT}" >> ${build_log_path}
        echo "- EasyBuild version: ${eb_version}" >> ${build_log_path}
        echo "- easystack file: ${easystack_file}" >> ${build_log_path}

        echo "EasyBuild log file ${build_log} copied to ${build_log_path} (with context appended)"
    fi
}

POSITIONAL_ARGS=()

while [[ $# -gt 0 ]]; do
  case $1 in
    -g|--generic)
      EASYBUILD_OPTARCH="GENERIC"
      shift
      ;;
    -h|--help)
      display_help  # Call your function
      # no shifting needed here, we're done.
      exit 0
      ;;
    -x|--http-proxy)
      export http_proxy="$2"
      shift 2
      ;;
    -y|--https-proxy)
      export https_proxy="$2"
      shift 2
      ;;
    --build-logs-dir)
      export build_logs_dir="${2}"
      shift 2
      ;;
    --shared-fs-path)
      export shared_fs_path="${2}"
      shift 2
      ;;
    --skip-cuda-install)
      export skip_cuda_install=True
      shift 1
      ;;
    -*|--*)
      echo "Error: Unknown option: $1" >&2
      exit 1
      ;;
    *)  # No more options
      POSITIONAL_ARGS+=("$1") # save positional arg
      shift
      ;;
  esac
done

set -- "${POSITIONAL_ARGS[@]}"

TOPDIR=$(dirname $(realpath $0))

source $TOPDIR/scripts/utils.sh

# honor $TMPDIR if it is already defined, use /tmp otherwise
if [ -z $TMPDIR ]; then
    export WORKDIR=/tmp/$USER
else
    export WORKDIR=$TMPDIR/$USER
fi

TMPDIR=$(mktemp -d)

# make sure we're in Prefix environment by checking $SHELL
if [[ ${SHELL} = ${EPREFIX}/bin/bash ]]; then
    echo_green ">> It looks like we're in a Gentoo Prefix environment, good!"
else
    fatal_error "Not running in Gentoo Prefix environment, run '${EPREFIX}/startprefix' first!"
fi

# Get override subdir
DETECTION_PARAMETERS=''
GENERIC=0
EB='eb'
if [[ "$EASYBUILD_OPTARCH" == "GENERIC" ]]; then
    echo_yellow ">> GENERIC build requested, taking appropriate measures!"
    DETECTION_PARAMETERS="$DETECTION_PARAMETERS --generic"
    GENERIC=1
    EB='eb --optarch=GENERIC'
fi

echo ">> Determining software subdirectory to use for current build host..."
if [ -z $EESSI_SOFTWARE_SUBDIR_OVERRIDE ]; then
  export EESSI_SOFTWARE_SUBDIR_OVERRIDE=$(python3 $TOPDIR/eessi_software_subdir.py $DETECTION_PARAMETERS)
  echo ">> Determined \$EESSI_SOFTWARE_SUBDIR_OVERRIDE via 'eessi_software_subdir.py $DETECTION_PARAMETERS' script"
else
  echo ">> Picking up pre-defined \$EESSI_SOFTWARE_SUBDIR_OVERRIDE: ${EESSI_SOFTWARE_SUBDIR_OVERRIDE}"
  # Run in a subshell, so that minimal_eessi_env doesn't change the shell environment for the rest of this script
  (
      # Make sure EESSI_PREFIX and EESSI_OS_TYPE are set
      source $TOPDIR/init/minimal_eessi_env

      # make sure directory exists (since it's expected by init/eessi_environment_variables when using archdetect)
      mkdir -p ${EESSI_PREFIX}/software/${EESSI_OS_TYPE}/${EESSI_SOFTWARE_SUBDIR_OVERRIDE}
  )
fi

echo ">> Setting up environment..."

# If EESSI_VERSION is not set, source the defaults script to set it
if [ -z ${EESSI_VERSION} ]; then
    source $TOPDIR/init/eessi_defaults
fi

# If module command does not exist, use the one from the compat layer
command -v module
module_cmd_exists=$?
if [[ "$module_cmd_exists" -ne 0 ]]; then
    echo_green "No module command found, initializing lmod from the compatibility layer"
    # Minimal initalization of the lmod from the compat layer
    source $TOPDIR/init/lmod/bash
else
    echo_green "Module command found"
fi
ml_version_out=$TMPDIR/ml.out
ml --version &> $ml_version_out
if [[ $? -eq 0 ]]; then
    echo_green ">> Found Lmod ${LMOD_VERSION}"
else
    fatal_error "Failed to initialize Lmod?! (see output in ${ml_version_out}"
fi

# Make sure we start with no modules and clean $MODULEPATH
echo ">> Setting up \$MODULEPATH..."
module --force purge
module unuse $MODULEPATH

# Initialize the EESSI environment
module use $TOPDIR/init/modules
module load EESSI/$EESSI_VERSION

if [ -d $EESSI_CVMFS_REPO ]; then
    echo_green "$EESSI_CVMFS_REPO available, OK!"
else
    fatal_error "$EESSI_CVMFS_REPO is not available!"
fi

# Check that EESSI_SOFTWARE_SUBDIR now matches EESSI_SOFTWARE_SUBDIR_OVERRIDE
if [[ -z ${EESSI_SOFTWARE_SUBDIR} ]]; then
    fatal_error "Failed to determine software subdirectory?!"
elif [[ "${EESSI_SOFTWARE_SUBDIR}" != "${EESSI_SOFTWARE_SUBDIR_OVERRIDE}" ]]; then
    fatal_error "Values for EESSI_SOFTWARE_SUBDIR_OVERRIDE (${EESSI_SOFTWARE_SUBDIR_OVERRIDE}) and EESSI_SOFTWARE_SUBDIR (${EESSI_SOFTWARE_SUBDIR}) differ!"
else
    echo_green ">> Using ${EESSI_SOFTWARE_SUBDIR} as software subdirectory!"
fi

# avoid that pyc files for EasyBuild are stored in EasyBuild installation directory
export PYTHONPYCACHEPREFIX=$TMPDIR/pycache

# if we run the script for the first time, e.g., to start building for a new
#   stack, we need to ensure certain files are present in
#   ${EESSI_PREFIX}/software/${EESSI_OS_TYPE}/${EESSI_SOFTWARE_SUBDIR_OVERRIDE}
# - .lmod/lmodrc.lua
# - .lmod/SitePackage.lua
_eessi_software_path=${EESSI_PREFIX}/software/${EESSI_OS_TYPE}/${EESSI_SOFTWARE_SUBDIR_OVERRIDE}
_lmod_cfg_dir=${_eessi_software_path}/.lmod
_lmod_rc_file=${_lmod_cfg_dir}/lmodrc.lua
if [ ! -f ${_lmod_rc_file} ]; then
    echo "Lmod file '${_lmod_rc_file}' does not exist yet; creating it..."
    command -V python3
    python3 ${TOPDIR}/create_lmodrc.py ${_eessi_software_path}
fi
_lmod_sitepackage_file=${_lmod_cfg_dir}/SitePackage.lua
if [ ! -f ${_lmod_sitepackage_file} ]; then
    echo "Lmod file '${_lmod_sitepackage_file}' does not exist yet; creating it..."
    command -V python3
    python3 ${TOPDIR}/create_lmodsitepackage.py ${_eessi_software_path}
fi

<<<<<<< HEAD
=======
# Set all the EESSI environment variables (respecting $EESSI_SOFTWARE_SUBDIR_OVERRIDE)
# $EESSI_SILENT - don't print any messages if set (use 'unset EESSI_SILENT' to let script show messages)
# $EESSI_BASIC_ENV - give a basic set of environment variables if set (use 'EESSI_BASIC_ENV=' to let script initialise a full environment)
EESSI_SILENT=1 EESSI_BASIC_ENV= source $TOPDIR/init/eessi_environment_variables

if [[ -z ${EESSI_SOFTWARE_SUBDIR} ]]; then
    fatal_error "Failed to determine software subdirectory?!"
elif [[ "${EESSI_SOFTWARE_SUBDIR}" != "${EESSI_SOFTWARE_SUBDIR_OVERRIDE}" ]]; then
    fatal_error "Values for EESSI_SOFTWARE_SUBDIR_OVERRIDE (${EESSI_SOFTWARE_SUBDIR_OVERRIDE}) and EESSI_SOFTWARE_SUBDIR (${EESSI_SOFTWARE_SUBDIR}) differ!"
else
    echo_green ">> Using ${EESSI_SOFTWARE_SUBDIR} as software subdirectory!"
fi

echo ">> Initializing Lmod..."
source $EPREFIX/usr/share/Lmod/init/bash
ml_version_out=$TMPDIR/ml.out
ml --version &> $ml_version_out
if [[ $? -eq 0 ]]; then
    echo_green ">> Found Lmod ${LMOD_VERSION}"
else
    fatal_error "Failed to initialize Lmod?! (see output in ${ml_version_out}"
fi

>>>>>>> 691ab4ab
echo ">> Configuring EasyBuild..."
export EESSI_CVMFS_INSTALL=1
module load EESSI-extend/${EESSI_VERSION}-easybuild

if [ ! -z "${shared_fs_path}" ]; then
    shared_eb_sourcepath=${shared_fs_path}/easybuild/sources
    echo ">> Using ${shared_eb_sourcepath} as shared EasyBuild source path"
    export EASYBUILD_SOURCEPATH=${shared_eb_sourcepath}:${EASYBUILD_SOURCEPATH}
fi

# if an accelerator target is specified, we need to make sure that the CPU-only modules are also still available
if [ ! -z ${EESSI_ACCELERATOR_TARGET} ]; then
    CPU_ONLY_MODULES_PATH=$(echo $EASYBUILD_INSTALLPATH | sed "s@/accel/${EESSI_ACCELERATOR_TARGET}@@g")/modules/all
    if [ -d ${CPU_ONLY_MODULES_PATH} ]; then
        module use ${CPU_ONLY_MODULES_PATH}
    else
        fatal_error "Derived path to CPU-only modules does not exist: ${CPU_ONLY_MODULES_PATH}"
    fi
fi

# If in dev.eessi.io, allow building on top of softw
if [[ "${EESSI_CVMFS_REPO}" == /cvmfs/dev.eessi.io ]]; then
    module use /cvmfs/software.eessi.io/versions/$EESSI_VERSION/software/${EESSI_OS_TYPE}/${EESSI_SOFTWARE_SUBDIR_OVERRIDE}/modules/all
fi

module use $EASYBUILD_INSTALLPATH/modules/all

if [[ -z ${MODULEPATH} ]]; then
    fatal_error "Failed to set up \$MODULEPATH?!"
else
    echo_green ">> MODULEPATH set up: ${MODULEPATH}"
fi

# assume there's only one diff file that corresponds to the PR patch file
pr_diff=$(ls [0-9]*.diff | head -1)

# install any additional required scripts
# order is important: these are needed to install a full CUDA SDK in host_injections
# for now, this just reinstalls all scripts. Note the most elegant, but works

# Only run install_scripts.sh if not dev.eessi.io for security
if [[ "${EESSI_CVMFS_REPO}" != /cvmfs/dev.eessi.io ]]; then
    ${TOPDIR}/install_scripts.sh --prefix ${EESSI_PREFIX}
fi

# Install full CUDA SDK and cu* libraries in host_injections
# Hardcode this for now, see if it works
# TODO: We should make a nice yaml and loop over all CUDA versions in that yaml to figure out what to install
# Allow skipping CUDA SDK install in e.g. CI environments
# The install_cuda... script uses EasyBuild. So, we need to check if we have EB
# or skip this step.
echo "Going to install full CUDA SDK and cu* libraries under host_injections if necessary"
module_avail_out=$TMPDIR/ml.out
module avail 2>&1 | grep EasyBuild &> ${module_avail_out}
if [[ $? -eq 0 ]]; then
    echo_green ">> Found an EasyBuild module"
else
    echo_yellow ">> No EasyBuild module found: skipping step to install CUDA (see output in ${module_avail_out})"
    export skip_cuda_install=True
fi

temp_install_storage=${TMPDIR}/temp_install_storage
mkdir -p ${temp_install_storage}
if [ -z "${skip_cuda_install}" ] || [ ! "${skip_cuda_install}" ]; then
    ${EESSI_PREFIX}/scripts/gpu_support/nvidia/install_cuda_and_libraries.sh \
        -t ${temp_install_storage} \
        --accept-cuda-eula \
        --accept-cudnn-eula
else
    echo "Skipping installation of CUDA SDK and cu* libraries in host_injections, since the --skip-cuda-install flag was passed OR no EasyBuild module was found"
fi

# Install NVIDIA drivers in host_injections (if they exist)
if command_exists "nvidia-smi"; then
    echo "Command 'nvidia-smi' found. Installing NVIDIA drivers for use in prefix shell..."
    ${EESSI_PREFIX}/scripts/gpu_support/nvidia/link_nvidia_host_libraries.sh
fi

# use PR patch file to determine in which easystack files stuff was added
changed_easystacks=$(cat ${pr_diff} | grep '^+++' | cut -f2 -d' ' | sed 's@^[a-z]/@@g' | grep 'easystacks/.*yml$' | egrep -v 'known-issues|missing') 
if [ -z "${changed_easystacks}" ]; then
    echo "No missing installations, party time!"  # Ensure the bot report success, as there was nothing to be build here
else

    # first process rebuilds, if any, then easystack files for new installations
    # "|| true" is used to make sure that the grep command always returns success
    rebuild_easystacks=$(echo "${changed_easystacks}" | (grep "/rebuilds/" || true))
    new_easystacks=$(echo "${changed_easystacks}" | (grep -v "/rebuilds/" || true))
    for easystack_file in ${rebuild_easystacks} ${new_easystacks}; do

        echo -e "Processing easystack file ${easystack_file}...\n\n"

        # determine version of EasyBuild module to load based on EasyBuild version included in name of easystack file
        eb_version=$(echo ${easystack_file} | sed 's/.*eb-\([0-9.]*\).*/\1/g')

        # load EasyBuild module (will be installed if it's not available yet)
        source ${TOPDIR}/load_easybuild_module.sh ${eb_version}

        ${EB} --show-config

        echo_green "All set, let's start installing some software with EasyBuild v${eb_version} in ${EASYBUILD_INSTALLPATH}..."

        if [ -f ${easystack_file} ]; then
            echo_green "Feeding easystack file ${easystack_file} to EasyBuild..."

            ${EB} --easystack ${easystack_file} --robot
            ec=$?

            # copy EasyBuild log file if EasyBuild exited with an error
            if [ ${ec} -ne 0 ]; then
                eb_last_log=$(unset EB_VERBOSE; eb --last-log)
                # copy to current working directory
                cp -a ${eb_last_log} .
                echo "Last EasyBuild log file copied from ${eb_last_log} to ${PWD}"
                # copy to build logs dir (with context added)
                copy_build_log "${eb_last_log}" "${build_logs_dir}"
            fi
    
            $TOPDIR/check_missing_installations.sh ${easystack_file} ${pr_diff}
        else
            fatal_error "Easystack file ${easystack_file} not found!"
        fi

    done
fi

export LMOD_CONFIG_DIR="${EASYBUILD_INSTALLPATH}/.lmod"
lmod_rc_file="$LMOD_CONFIG_DIR/lmodrc.lua"
if [[ ! -z ${EESSI_ACCELERATOR_TARGET} ]]; then
    # EESSI_ACCELERATOR_TARGET is set, so let's remove the accelerator path from $lmod_rc_file
    lmod_rc_file=$(echo ${lmod_rc_file} | sed "s@/accel/${EESSI_ACCELERATOR_TARGET}@@")
    echo "Path to lmodrc.lua changed to '${lmod_rc_file}'"
fi
lmodrc_changed=$(cat ${pr_diff} | grep '^+++' | cut -f2 -d' ' | sed 's@^[a-z]/@@g' | grep '^create_lmodrc.py$' > /dev/null; echo $?)
if [ ! -f $lmod_rc_file ] || [ ${lmodrc_changed} == '0' ]; then
    echo ">> Creating/updating Lmod RC file (${lmod_rc_file})..."
    python3 $TOPDIR/create_lmodrc.py ${EASYBUILD_INSTALLPATH}
    check_exit_code $? "$lmod_rc_file created" "Failed to create $lmod_rc_file"
fi

export LMOD_PACKAGE_PATH="${EASYBUILD_INSTALLPATH}/.lmod"
lmod_sitepackage_file="$LMOD_PACKAGE_PATH/SitePackage.lua"
if [[ ! -z ${EESSI_ACCELERATOR_TARGET} ]]; then
    # EESSI_ACCELERATOR_TARGET is set, so let's remove the accelerator path from $lmod_sitepackage_file
    lmod_sitepackage_file=$(echo ${lmod_sitepackage_file} | sed "s@/accel/${EESSI_ACCELERATOR_TARGET}@@")
    echo "Path to SitePackage.lua changed to '${lmod_sitepackage_file}'"
fi
sitepackage_changed=$(cat ${pr_diff} | grep '^+++' | cut -f2 -d' ' | sed 's@^[a-z]/@@g' | grep '^create_lmodsitepackage.py$' > /dev/null; echo $?)
if [ ! -f "$lmod_sitepackage_file" ] || [ "${sitepackage_changed}" == '0' ]; then
    echo ">> Creating/updating Lmod SitePackage.lua (${lmod_sitepackage_file})..."
    python3 $TOPDIR/create_lmodsitepackage.py ${EASYBUILD_INSTALLPATH}
    check_exit_code $? "$lmod_sitepackage_file created" "Failed to create $lmod_sitepackage_file"
fi

echo ">> Cleaning up ${TMPDIR}..."
rm -r ${TMPDIR}<|MERGE_RESOLUTION|>--- conflicted
+++ resolved
@@ -218,32 +218,6 @@
     python3 ${TOPDIR}/create_lmodsitepackage.py ${_eessi_software_path}
 fi
 
-<<<<<<< HEAD
-=======
-# Set all the EESSI environment variables (respecting $EESSI_SOFTWARE_SUBDIR_OVERRIDE)
-# $EESSI_SILENT - don't print any messages if set (use 'unset EESSI_SILENT' to let script show messages)
-# $EESSI_BASIC_ENV - give a basic set of environment variables if set (use 'EESSI_BASIC_ENV=' to let script initialise a full environment)
-EESSI_SILENT=1 EESSI_BASIC_ENV= source $TOPDIR/init/eessi_environment_variables
-
-if [[ -z ${EESSI_SOFTWARE_SUBDIR} ]]; then
-    fatal_error "Failed to determine software subdirectory?!"
-elif [[ "${EESSI_SOFTWARE_SUBDIR}" != "${EESSI_SOFTWARE_SUBDIR_OVERRIDE}" ]]; then
-    fatal_error "Values for EESSI_SOFTWARE_SUBDIR_OVERRIDE (${EESSI_SOFTWARE_SUBDIR_OVERRIDE}) and EESSI_SOFTWARE_SUBDIR (${EESSI_SOFTWARE_SUBDIR}) differ!"
-else
-    echo_green ">> Using ${EESSI_SOFTWARE_SUBDIR} as software subdirectory!"
-fi
-
-echo ">> Initializing Lmod..."
-source $EPREFIX/usr/share/Lmod/init/bash
-ml_version_out=$TMPDIR/ml.out
-ml --version &> $ml_version_out
-if [[ $? -eq 0 ]]; then
-    echo_green ">> Found Lmod ${LMOD_VERSION}"
-else
-    fatal_error "Failed to initialize Lmod?! (see output in ${ml_version_out}"
-fi
-
->>>>>>> 691ab4ab
 echo ">> Configuring EasyBuild..."
 export EESSI_CVMFS_INSTALL=1
 module load EESSI-extend/${EESSI_VERSION}-easybuild
