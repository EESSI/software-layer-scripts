#!/bin/bash
#
# Script to install scripts from the software-layer repo into the EESSI software stack

display_help() {
  echo "usage: $0 [OPTIONS]"
  echo "  -p | --prefix          -  prefix to copy the scripts to"
  echo "  -h | --help            -  display this usage information"
}

compare_and_copy() {
    if [ "$#" -ne 2 ]; then
        echo "Usage of function: compare_and_copy <source_file> <destination_file>"
        return 1
    fi

    source_file="$1"
    destination_file="$2"

    if [ ! -f "$destination_file" ] || ! diff -q "$source_file" "$destination_file" ; then
        cp "$source_file" "$destination_file"
        echo "File $1 copied to $2"
    else
        echo "Files $1 and $2 are identical. No copy needed."
    fi
}

copy_files_by_list() {
# Compares and copies listed files from a source to a target directory
    if [ ! "$#" -ge 3 ]; then
        echo "Usage of function: copy_files_by_list <source_dir> <destination_dir> <file_list>"
        echo "Here, file_list is an (expanded) bash array"
        echo "Example:"
        echo "my_files=(file1 file2)"
        echo 'copy_files_by_list /my/source /my/target "${my_files[@]}"'
        return 1
    fi
    source_dir="$1"
    target_dir="$2"
    # Need to shift all arguments to the left twice. Then, rebuild the array with the rest of the arguments
    shift
    shift
    file_list=("$@")

    # Create target dir
    mkdir -p ${target_dir}

    # Copy from source to target
    echo "Copying files: ${file_list[@]}"
    echo "From directory: ${source_dir}"
    echo "To directory: ${target_dir}"

    for file in ${file_list[@]}; do
        compare_and_copy ${source_dir}/${file} ${target_dir}/${file}
    done
}

POSITIONAL_ARGS=()

while [[ $# -gt 0 ]]; do
  case $1 in
    -p|--prefix)
      INSTALL_PREFIX="$2"
      shift 2
      ;;
    -h|--help)
      display_help  # Call your function
      # no shifting needed here, we're done.
      exit 0
      ;;
    -*|--*)
      echo "Error: Unknown option: $1" >&2
      exit 1
      ;;
    *)  # No more options
      POSITIONAL_ARGS+=("$1") # save positional arg
      shift
      ;;
  esac
done

set -- "${POSITIONAL_ARGS[@]}"

TOPDIR=$(dirname $(realpath $0))

# Copy for init directory
init_files=(
    bash eessi_archdetect.sh eessi_defaults eessi_environment_variables eessi_software_subdir_for_host.py
    minimal_eessi_env README.md test.py lmod_eessi_archdetect_wrapper.sh
)
copy_files_by_list ${TOPDIR}/init ${INSTALL_PREFIX}/init "${init_files[@]}"

# Copy for the init/arch_specs directory
arch_specs_files=(
   eessi_arch_arm.spec eessi_arch_ppc.spec eessi_arch_riscv.spec eessi_arch_x86.spec
)
copy_files_by_list ${TOPDIR}/init/arch_specs ${INSTALL_PREFIX}/init/arch_specs "${arch_specs_files[@]}"

# Copy for init/Magic_castle directory
mc_files=(
   bash eessi_python3
)
copy_files_by_list ${TOPDIR}/init/Magic_Castle ${INSTALL_PREFIX}/init/Magic_Castle "${mc_files[@]}"

# Copy for init/modules/EESSI directory
mc_files=(
   2023.06.lua
)
copy_files_by_list ${TOPDIR}/init/modules/EESSI ${INSTALL_PREFIX}/init/modules/EESSI "${mc_files[@]}"

# Copy for init/lmod directory
init_script_files=(
    bash zsh ksh fish csh    
)
copy_files_by_list ${TOPDIR}/init/lmod ${INSTALL_PREFIX}/init/lmod "${init_script_files[@]}"

# Copy for the scripts directory
script_files=(
    utils.sh
)
copy_files_by_list ${TOPDIR}/scripts ${INSTALL_PREFIX}/scripts "${script_files[@]}"

# Copy files for the scripts/gpu_support/nvidia directory
nvidia_files=(
    install_cuda_and_libraries.sh
    install_cuda_host_injections.sh
    link_nvidia_host_libraries.sh
)
copy_files_by_list ${TOPDIR}/scripts/gpu_support/nvidia ${INSTALL_PREFIX}/scripts/gpu_support/nvidia "${nvidia_files[@]}"

<<<<<<< HEAD
# special treatment for the easystack file(s) that lists CUDA and cu* libraries
# To be picked up by a build job they have to be stored under
# easystacks/software.eessi.io/2023.06/accel/nvidia/ on GitHub.
# To avoid keeping that file and the one that we distribute via CernVM-FS so
# users/sites can install the full CUDA SDK and cu* libraries under
# 'host_injections' we copy the above file to the right location under /cvmfs.
nvidia_host_injections_files=(
    eessi-2023.06-eb-4.9.4-2023a-CUDA.yml
)
copy_files_by_list ${TOPDIR}/easystacks/software.eessi.io/2023.06/accel/nvidia ${INSTALL_PREFIX}/scripts/gpu_support/nvidia "${nvidia_host_injections_files[@]}"
=======
# Easystacks to be used to install software in host injections
host_injections_easystacks=(
    eessi-2023.06-eb-4.9.4-2023a-CUDA-host-injections.yml
)
copy_files_by_list ${TOPDIR}/scripts/gpu_support/nvidia/easystacks \
${INSTALL_PREFIX}/scripts/gpu_support/nvidia/easystacks "${host_injections_easystacks[@]}"
>>>>>>> 5139745c

# Copy over EasyBuild hooks file used for installations
hook_files=(
    eb_hooks.py
)
copy_files_by_list ${TOPDIR} ${INSTALL_PREFIX}/init/easybuild "${hook_files[@]}"<|MERGE_RESOLUTION|>--- conflicted
+++ resolved
@@ -128,25 +128,12 @@
 )
 copy_files_by_list ${TOPDIR}/scripts/gpu_support/nvidia ${INSTALL_PREFIX}/scripts/gpu_support/nvidia "${nvidia_files[@]}"
 
-<<<<<<< HEAD
-# special treatment for the easystack file(s) that lists CUDA and cu* libraries
-# To be picked up by a build job they have to be stored under
-# easystacks/software.eessi.io/2023.06/accel/nvidia/ on GitHub.
-# To avoid keeping that file and the one that we distribute via CernVM-FS so
-# users/sites can install the full CUDA SDK and cu* libraries under
-# 'host_injections' we copy the above file to the right location under /cvmfs.
-nvidia_host_injections_files=(
-    eessi-2023.06-eb-4.9.4-2023a-CUDA.yml
-)
-copy_files_by_list ${TOPDIR}/easystacks/software.eessi.io/2023.06/accel/nvidia ${INSTALL_PREFIX}/scripts/gpu_support/nvidia "${nvidia_host_injections_files[@]}"
-=======
 # Easystacks to be used to install software in host injections
 host_injections_easystacks=(
     eessi-2023.06-eb-4.9.4-2023a-CUDA-host-injections.yml
 )
 copy_files_by_list ${TOPDIR}/scripts/gpu_support/nvidia/easystacks \
 ${INSTALL_PREFIX}/scripts/gpu_support/nvidia/easystacks "${host_injections_easystacks[@]}"
->>>>>>> 5139745c
 
 # Copy over EasyBuild hooks file used for installations
 hook_files=(
